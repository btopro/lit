{
  "name": "lit-element-starter-ts",
  "version": "0.0.0",
  "description": "A simple web component",
  "main": "my-element.js",
  "module": "my-element.js",
  "type": "module",
  "scripts": {
    "build": "tsc",
    "build:watch": "tsc --watch",
<<<<<<< HEAD
    "clean": "rimraf my-element.{d.ts,d.ts.map,js,js.map} test/my-element.{d.ts,d.ts.map,js,js.map} test/my-element_test.{d.ts,d.ts.map,js,js.map}",
    "lint": "lit-analyzer && eslint 'src/**/*.ts'",
=======
    "lint": "npm run lint:lit-analyzer && npm run lint:eslint",
    "lint:eslint": "eslint 'src/**/*.ts'",
    "lint:lit-analyzer": "lit-analyzer",
>>>>>>> f28a35d8
    "format": "prettier src/* --write",
    "docs": "npm run docs:clean && npm run build && npm run analyze && npm run docs:build && npm run docs:assets && npm run docs:gen",
    "docs:clean": "rimraf docs",
    "docs:gen": "eleventy --config=.eleventy.cjs",
    "docs:gen:watch": "eleventy --config=.eleventy.cjs --watch",
    "docs:build": "rollup -c --file docs/my-element.bundled.js",
    "docs:assets": "cp node_modules/prismjs/themes/prism-okaidia.css docs/",
    "docs:serve": "es-dev-server --root-dir=docs --node-resolve --watch",
    "analyze": "wca analyze \"src/**/*.ts\" --outFile custom-elements.json",
    "serve": "es-dev-server --node-resolve --watch",
    "test": "karma start karma.conf.cjs",
    "test:watch": "karma start karma.conf.cjs --auto-watch=true --single-run=false",
    "test:update-snapshots": "karma start karma.conf.cjs --update-snapshots",
    "test:prune-snapshots": "karma start karma.conf.cjs --prune-snapshots",
    "checksize": "rollup -c ; cat my-element.bundled.js | gzip -9 | wc -c ; rm my-element.bundled.js"
  },
  "keywords": [
    "web-components",
    "lit-element",
    "typescript"
  ],
  "author": "The Polymer Authors",
  "license": "BSD-3-Clause",
  "dependencies": {
    "lit-element": "^2.3.1"
  },
  "devDependencies": {
    "@11ty/eleventy": "^0.10.0",
    "@11ty/eleventy-plugin-syntaxhighlight": "^3.0.1",
    "@open-wc/testing": "^2.5.10",
    "@open-wc/testing-karma": "^3.3.11",
    "@rollup/plugin-replace": "^2.3.1",
    "@types/chai": "^4.2.11",
    "@types/mocha": "^7.0.2",
    "@typescript-eslint/eslint-plugin": "^2.27.0",
    "@typescript-eslint/parser": "^2.27.0",
    "chai": "^4.2.0",
    "deepmerge": "^4.2.2",
    "es-dev-server": "^1.46.1",
    "eslint": "^6.8.0",
    "karma": "^4.4.1",
    "karma-chai": "^0.1.0",
    "karma-mocha": "^1.3.0",
<<<<<<< HEAD
    "lit-analyzer": "^1.1.9",
    "mocha": "^6.2.2",
    "prettier": "^1.19.1",
    "rimraf": "^3.0.2",
    "rollup": "^1.27.13",
    "rollup-plugin-filesize": "^6.2.1",
=======
    "lit-analyzer": "^1.1.10",
    "mocha": "^7.1.1",
    "prettier": "^2.0.4",
    "rollup": "^1.32.1",
    "rollup-plugin-filesize": "^7.0.0",
>>>>>>> f28a35d8
    "rollup-plugin-node-resolve": "^5.2.0",
    "rollup-plugin-terser": "^5.3.0",
    "typescript": "^3.8.3",
    "web-component-analyzer": "^1.0.3"
  }
}<|MERGE_RESOLUTION|>--- conflicted
+++ resolved
@@ -8,14 +8,10 @@
   "scripts": {
     "build": "tsc",
     "build:watch": "tsc --watch",
-<<<<<<< HEAD
     "clean": "rimraf my-element.{d.ts,d.ts.map,js,js.map} test/my-element.{d.ts,d.ts.map,js,js.map} test/my-element_test.{d.ts,d.ts.map,js,js.map}",
-    "lint": "lit-analyzer && eslint 'src/**/*.ts'",
-=======
     "lint": "npm run lint:lit-analyzer && npm run lint:eslint",
     "lint:eslint": "eslint 'src/**/*.ts'",
     "lint:lit-analyzer": "lit-analyzer",
->>>>>>> f28a35d8
     "format": "prettier src/* --write",
     "docs": "npm run docs:clean && npm run build && npm run analyze && npm run docs:build && npm run docs:assets && npm run docs:gen",
     "docs:clean": "rimraf docs",
@@ -59,20 +55,12 @@
     "karma": "^4.4.1",
     "karma-chai": "^0.1.0",
     "karma-mocha": "^1.3.0",
-<<<<<<< HEAD
-    "lit-analyzer": "^1.1.9",
-    "mocha": "^6.2.2",
-    "prettier": "^1.19.1",
-    "rimraf": "^3.0.2",
-    "rollup": "^1.27.13",
-    "rollup-plugin-filesize": "^6.2.1",
-=======
     "lit-analyzer": "^1.1.10",
     "mocha": "^7.1.1",
     "prettier": "^2.0.4",
+    "rimraf": "^3.0.2",
     "rollup": "^1.32.1",
     "rollup-plugin-filesize": "^7.0.0",
->>>>>>> f28a35d8
     "rollup-plugin-node-resolve": "^5.2.0",
     "rollup-plugin-terser": "^5.3.0",
     "typescript": "^3.8.3",
