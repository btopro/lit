--- conflicted
+++ resolved
@@ -92,10 +92,6 @@
       - name: Tests
         env:
           BROWSERS: preset:local
-<<<<<<< HEAD
-        run: npm run test
-=======
-          CONCURRENT_BROWSERS: 3
         run: npm run test
 
   windows-tools:
@@ -124,4 +120,3 @@
       - name: Test
         run: npm run test -- --scope @lit-labs/analyzer --scope @lit-labs/gen-utils --scope @lit-labs/gen-wrapper-react --scope @lit-labs/cli
 
->>>>>>> 3d49f769
