--- conflicted
+++ resolved
@@ -145,13 +145,10 @@
   _$isConnected: 'U',
   // lit-html: TemplateInstance (used by private-ssr-support)
   _$parts: 'V',
-<<<<<<< HEAD
-  // reactive-element: ReactiveElement (used by private-ssr-support)
-  _$controllers: 'W',
-=======
   // @lit-labs/ssr: used to identify server-only templates
   _$litServerRenderMode: 'W',
->>>>>>> de4a437c
+  // reactive-element: ReactiveElement (used by private-ssr-support)
+  _$controllers: 'X',
 };
 
 const alpha = 'ABCDEFGHIJKLMNOPQRSTUVWXYZ'.split('');
