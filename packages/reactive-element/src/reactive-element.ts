--- conflicted
+++ resolved
@@ -993,11 +993,7 @@
   /**
    * Set of controllers.
    */
-<<<<<<< HEAD
-  private _$controllers?: ReactiveController[];
-=======
-  private __controllers?: Set<ReactiveController>;
->>>>>>> 839ca0f8
+  private _$controllers?: Set<ReactiveController>;
 
   constructor() {
     super();
@@ -1034,11 +1030,7 @@
    * @category controllers
    */
   addController(controller: ReactiveController) {
-<<<<<<< HEAD
-    (this._$controllers ??= []).push(controller);
-=======
-    (this.__controllers ??= new Set()).add(controller);
->>>>>>> 839ca0f8
+    (this._$controllers ??= new Set()).add(controller);
     // If a controller is added after the element has been connected,
     // call hostConnected. Note, re-using existence of `renderRoot` here
     // (which is set in connectedCallback) to avoid the need to track a
@@ -1053,13 +1045,7 @@
    * @category controllers
    */
   removeController(controller: ReactiveController) {
-<<<<<<< HEAD
-    // Note, if the indexOf is -1, the >>> will flip the sign which makes the
-    // splice do nothing.
-    this._$controllers?.splice(this._$controllers.indexOf(controller) >>> 0, 1);
-=======
-    this.__controllers?.delete(controller);
->>>>>>> 839ca0f8
+    this._$controllers?.delete(controller);
   }
 
   /**
