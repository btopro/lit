/**
 * @license
 * Copyright 2022 Google LLC
 * SPDX-License-Identifier: BSD-3-Clause
 */

import * as path from 'path';
import {
  Package,
  PackageJson,
  LitElementDeclaration,
  ModuleWithLitElementDeclarations,
  getImportsStringForReferences,
} from '@lit-labs/analyzer';
import {Event as EventModel} from '@lit-labs/analyzer/lib/model.js';
import {FileTree} from '@lit-labs/gen-utils/lib/file-utils.js';
import {javascript, kabobToOnEvent} from '@lit-labs/gen-utils/lib/str-utils.js';

/**
 * Our command for the Lit CLI.
 *
 * See ../../cli/src/lib/generate/generate.ts
 */
export const getCommand = () => {
  return {
    name: 'react',
    description: 'Generate React wrapper components from Lit elements',
    kind: 'resolved',
    async generate(options: {package: Package}): Promise<FileTree> {
      return await generateReactWrapper(options.package);
    },
  };
};

export const generateReactWrapper = async (pkg: Package): Promise<FileTree> => {
  const litModules = pkg.getLitElementModules();
  if (litModules.length > 0) {
    // Base the generated package folder name off the analyzed package folder
    // name, not the npm package name, since that might have an npm org in it
    const reactPkgFolder = packageNameToReactPackageName(
      path.basename(pkg.rootDir)
    );
    return {
      [reactPkgFolder]: {
        '.gitignore': gitIgnoreTemplate(litModules),
        'package.json': packageJsonTemplate(pkg.packageJson, litModules),
        'tsconfig.json': tsconfigTemplate(),
        ...wrapperFiles(pkg.packageJson, litModules),
      },
    };
  } else {
    throw new Error('No Lit components were found in this package.');
  }
};

const wrapperFiles = (
  packageJson: PackageJson,
  litModules: ModuleWithLitElementDeclarations[]
) => {
  const wrapperFiles: FileTree = {};
  for (const {module, declarations} of litModules) {
    const {sourcePath, jsPath} = module;
    wrapperFiles[sourcePath] = wrapperModuleTemplate(
      packageJson,
      jsPath,
      declarations
    );
  }
  return wrapperFiles;
};

const packageJsonTemplate = (
  pkgJson: PackageJson,
  litModules: ModuleWithLitElementDeclarations[]
) => {
  // Refinement of package.json generation ala the TODOs below tracked in
  // https://github.com/lit/lit/issues/2855

  // TODO(kschaaf): spread in/adapt other relevant fields from source
  // package.json (description, license, keywords, etc.)
  return JSON.stringify(
    {
      name: packageNameToReactPackageName(pkgJson.name!),
      type: 'module',
      scripts: {
        build: 'tsc',
        'build:watch': 'tsc --watch',
      },
      // TODO(kschaaf): Version in lock-step with source?
      version: pkgJson.version,
      dependencies: {
        // TODO(kschaaf): make component version range configurable?
        [pkgJson.name!]: '^' + pkgJson.version!,
        // TODO(kschaaf): make @lit-labs/react version configurable?
        '@lit-labs/react': '^1.0.4',
      },
      peerDependencies: {
        // TODO(kschaaf): make react version(s) configurable?
        react: '^17 || ^18',
        '@types/react': '^17 || ^18',
      },
      devDependencies: {
        // Use typescript from source package, assuming it exists
        typescript: pkgJson?.devDependencies?.typescript ?? '~4.7.4',
      },
      files: [
        ...litModules.map(({module}) =>
          module.jsPath.replace(/js$/, '{js,js.map,d.ts,d.ts.map}')
        ),
      ],
    },
    null,
    2
  );
};

const gitIgnoreTemplate = (litModules: ModuleWithLitElementDeclarations[]) => {
  return litModules.map(({module}) => module.jsPath).join('\n');
};

const tsconfigTemplate = () => {
  return JSON.stringify(
    {
      compilerOptions: {
        target: 'es2019',
        module: 'es2015',
        lib: ['es2020', 'DOM', 'DOM.Iterable'],
        declaration: true,
        declarationMap: true,
        sourceMap: true,
        inlineSources: true,
        outDir: './',
        rootDir: './src',
        strict: true,
        noUnusedLocals: true,
        noUnusedParameters: true,
        noImplicitReturns: true,
        noFallthroughCasesInSwitch: true,
        noImplicitAny: true,
        noImplicitThis: true,
        moduleResolution: 'node',
        allowSyntheticDefaultImports: true,
        experimentalDecorators: true,
        noImplicitOverride: true,
      },
      include: ['src/**/*.ts'],
      exclude: [],
    },
    null,
    2
  );
};

const getTypeImports = (declarations: LitElementDeclaration[]) => {
  // We only need type imports for events.
  const refs = declarations.flatMap(({events}) =>
    Array.from(events.values()).flatMap((e) => e.type?.references ?? [])
  );
  return getImportsStringForReferences(refs);
};

const getElementTypeExportsFromImports = (imports: string) =>
  imports.replace(/^import /g, 'export');

const wrapperModuleTemplate = (
  packageJson: PackageJson,
  moduleJsPath: string,
  elements: LitElementDeclaration[]
) => {
  const hasEvents = elements.filter(({events}) => events.size).length > 0;
  const typeImports = getTypeImports(elements);
  const typeExports = getElementTypeExportsFromImports(typeImports);
  return javascript`
 import * as React from 'react';
 import {createComponent${
   hasEvents ? `, EventName` : ``
 }} from '@lit-labs/react';
<<<<<<< HEAD
 ${elements.map((element) => {
   const path = `${packageJson.name}/${moduleJsPath}`;
   return javascript`
 import {${element.name} as ${element.name}Element} from '${path}';
 export * from '${path}';
 ${getTypeImports(elements)}
 `;
 })}
=======
 ${elements.map(
   (element) => javascript`
 import {${element.name} as ${element.name}Element} from '${packageJson.name}/${moduleJsPath}';
 ${typeImports}
 ${typeExports}
 `
 )}
>>>>>>> f09216e9

 ${elements.map((element) => wrapperTemplate(element))}
 `;
};

// TODO(kschaaf): Should this be configurable?
const packageNameToReactPackageName = (pkgName: string) => `${pkgName}-react`;

const wrapperTemplate = ({name, tagname, events}: LitElementDeclaration) => {
  return javascript`
 export const ${name} = createComponent(
   React,
   '${tagname}',
   ${name}Element,
   {
     ${Array.from(events.values()).map((event: EventModel) => {
       const {name, type} = event;
       return javascript`
     ${kabobToOnEvent(name)}: '${name}' as EventName<${
         type?.text || `CustomEvent<unknown>`
       }>,`;
     })}
   }
 );
 `;
};<|MERGE_RESOLUTION|>--- conflicted
+++ resolved
@@ -175,16 +175,6 @@
  import {createComponent${
    hasEvents ? `, EventName` : ``
  }} from '@lit-labs/react';
-<<<<<<< HEAD
- ${elements.map((element) => {
-   const path = `${packageJson.name}/${moduleJsPath}`;
-   return javascript`
- import {${element.name} as ${element.name}Element} from '${path}';
- export * from '${path}';
- ${getTypeImports(elements)}
- `;
- })}
-=======
  ${elements.map(
    (element) => javascript`
  import {${element.name} as ${element.name}Element} from '${packageJson.name}/${moduleJsPath}';
@@ -192,7 +182,6 @@
  ${typeExports}
  `
  )}
->>>>>>> f09216e9
 
  ${elements.map((element) => wrapperTemplate(element))}
  `;
