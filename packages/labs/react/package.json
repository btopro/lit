--- conflicted
+++ resolved
@@ -137,19 +137,13 @@
   },
   "author": "Google LLC",
   "devDependencies": {
-<<<<<<< HEAD
-    "@lit-internal/scripts": "^1.0.0",
-    "@lit/reactive-element": "^1.4.0",
-    "@types/react": "^18.0.0",
-    "@types/react-dom": "^18.0.0",
-=======
     "@lit/reactive-element": "^1.5.0",
     "@types/react": "^17.0.0",
     "@types/react-dom": "^17.0.0",
->>>>>>> 78811714
     "@types/trusted-types": "^2.0.2",
-    "react": "^18.2.0",
-    "react-dom": "^18.2.0"
+    "@lit-internal/scripts": "^1.0.0",
+    "react": "^17.0.1",
+    "react-dom": "^17.0.1"
   },
   "publishConfig": {
     "access": "public"
