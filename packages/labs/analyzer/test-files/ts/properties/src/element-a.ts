/**
 * @license
 * Copyright 2022 Google LLC
 * SPDX-License-Identifier: BSD-3-Clause
 */

import {LitElement} from 'lit';
import {customElement, property} from 'lit/decorators.js';
import {ImportedClass} from './external.js';

export class LocalClass {
  someData: number;
}
export interface LocalInterface {
  someData: number;
}

const unsupportedPropertyName = Symbol();

@customElement('element-a')
export class ElementA extends LitElement {
  static properties = {
    staticProp: {attribute: 'static-prop', type: Number},
  };

  declare staticProp: number;

  constructor() {
    super();
    this.staticProp = 42;
  }

  notDecorated: string;

  @property()
  noOptionsString: string;

  @property()
  noOptionsNumber: number;

  @property({type: String})
  typeString: string;

  @property({type: Number})
  typeNumber: number;

  @property({type: Boolean})
  typeBoolean: boolean;

  @property({reflect: true})
  reflectTrue: string;

  @property({reflect: false})
  reflectFalse: string;

  @property({reflect: undefined})
  reflectUndefined: string;

  @property({attribute: true})
  attributeTrue: string;

  @property({attribute: false})
  attributeFalse: string;

  @property({attribute: undefined})
  attributeUndefined: string;

  @property({attribute: 'abc'})
  attributeString: string;

  @property({converter: {fromAttribute() {}, toAttribute() {}}})
  customConverter: string;

  @property()
  localClass: LocalClass;

  @property()
  importedClass: ImportedClass;

  @property()
  globalClass: HTMLElement;

  @property()
  union: LocalClass | HTMLElement | ImportedClass;

<<<<<<< HEAD
  @property()
  [unsupportedPropertyName]: string;
=======
  /**
   * This signature only works with strings.
   * @param x Accepts a string.
   * @returns Returns a string.
   */
  overloaded(x: string): string;
  /**
   * This signature only works with numbers.
   * @param x Accepts a number.
   * @returns Returns a number.
   */
  overloaded(x: number): number;
  /**
   * This signature works with strings or numbers.
   * @param x Accepts either a string or a number.
   * @returns Returns either a string or a number.
   */
  overloaded(x: string | number): string | number {
    if (typeof x === 'string') {
      return x + 'abc';
    } else {
      return x + 123;
    }
  }
>>>>>>> 520b4713
}<|MERGE_RESOLUTION|>--- conflicted
+++ resolved
@@ -83,10 +83,6 @@
   @property()
   union: LocalClass | HTMLElement | ImportedClass;
 
-<<<<<<< HEAD
-  @property()
-  [unsupportedPropertyName]: string;
-=======
   /**
    * This signature only works with strings.
    * @param x Accepts a string.
@@ -111,5 +107,7 @@
       return x + 123;
     }
   }
->>>>>>> 520b4713
+
+  @property()
+  [unsupportedPropertyName]: string;
 }