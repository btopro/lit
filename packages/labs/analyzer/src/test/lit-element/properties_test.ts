--- conflicted
+++ resolved
@@ -192,34 +192,6 @@
     assert.equal(property.attribute, 'static-prop');
   });
 
-<<<<<<< HEAD
-  test('property with an unsupported name type', ({analyzer, element}) => {
-    const diagnostics = Array.from(analyzer.getDiagnostics());
-    // This currently results in two diagnostics: one for the
-    // `LitElement`-specific part of the analysis and one for the vanilla class
-    // analysis.
-    assert.equal(diagnostics.length, 2);
-    assert.equal(
-      diagnostics[0].code,
-      DiagnosticCode.UNSUPPORTED_PROPERTY_NAME_TYPE
-    );
-    assert.equal(
-      diagnostics[1].code,
-      DiagnosticCode.UNSUPPORTED_PROPERTY_NAME_TYPE
-    );
-
-    // Fields named with symbols are not visible in the `fields` iterator.
-    const field = Array.from(element.fields).find(
-      (x) => x.name === '[unsupportedPropertyName]'
-    );
-    assert.not(field);
-
-    // Reactive properties named with symbols are not supported.
-    const reactiveProperty = element.reactiveProperties.get(
-      '[unsupportedPropertyName]'
-    );
-    assert.not(reactiveProperty);
-=======
   test('method with an overloaded signature', ({element}) => {
     const fn = Array.from(element.methods).find((m) => m.name === 'overloaded');
     assert.ok(fn?.isFunctionDeclaration());
@@ -295,7 +267,34 @@
     } else {
       assert.equal(fn.overloads?.length ?? 0, 0);
     }
->>>>>>> 520b4713
+  });
+
+  test('property with an unsupported name type', ({analyzer, element}) => {
+    const diagnostics = Array.from(analyzer.getDiagnostics());
+    // This currently results in two diagnostics: one for the
+    // `LitElement`-specific part of the analysis and one for the vanilla class
+    // analysis.
+    assert.equal(diagnostics.length, 2);
+    assert.equal(
+      diagnostics[0].code,
+      DiagnosticCode.UNSUPPORTED_PROPERTY_NAME_TYPE
+    );
+    assert.equal(
+      diagnostics[1].code,
+      DiagnosticCode.UNSUPPORTED_PROPERTY_NAME_TYPE
+    );
+
+    // Fields named with symbols are not visible in the `fields` iterator.
+    const field = Array.from(element.fields).find(
+      (x) => x.name === '[unsupportedPropertyName]'
+    );
+    assert.not(field);
+
+    // Reactive properties named with symbols are not supported.
+    const reactiveProperty = element.reactiveProperties.get(
+      '[unsupportedPropertyName]'
+    );
+    assert.not(reactiveProperty);
   });
 
   test.run();
