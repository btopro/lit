# Change Log

<<<<<<< HEAD
## 3.1.3-pre.0

### Patch Changes

- [#3814](https://github.com/lit/lit/pull/3814) [`23326c6b`](https://github.com/lit/lit/commit/23326c6b9a6abdf01998dadf5d0f20a643e457aa) - Update to TypeScript v5.0

- Updated dependencies [[`be72f66b`](https://github.com/lit/lit/commit/be72f66bd9aab5d0586729fb5be4bac4aa27cb7f), [`dfd747cf`](https://github.com/lit/lit/commit/dfd747cf4f7239e0c3bb7134f8acb967d0157654), [`23c404fd`](https://github.com/lit/lit/commit/23c404fdec0cd7be834221b6ddf9b659c24ca8a2), [`76795a18`](https://github.com/lit/lit/commit/76795a18263bb5e762e9fc909c97d1fdacee5b1f), [`1db01376`](https://github.com/lit/lit/commit/1db0137699b35d7e7bfac9b2ab274af4100fd7cf), [`6f2833fd`](https://github.com/lit/lit/commit/6f2833fd05f2ecde5386f72d291dafc9dbae0cf7), [`c3e473b4`](https://github.com/lit/lit/commit/c3e473b499ff029b5e1aff01ca8799daf1ca1bbe), [`92cedaa2`](https://github.com/lit/lit/commit/92cedaa2c8cd8a306be3fe25d52e0e47bb044020), [`7e8491d4`](https://github.com/lit/lit/commit/7e8491d4ed9f0c39d974616c4678552ef50b81df), [`23326c6b`](https://github.com/lit/lit/commit/23326c6b9a6abdf01998dadf5d0f20a643e457aa), [`f06f7972`](https://github.com/lit/lit/commit/f06f7972a027d2937fe2c68ab5af0274dec57cf4), [`76795a18`](https://github.com/lit/lit/commit/76795a18263bb5e762e9fc909c97d1fdacee5b1f)]:
  - @lit/reactive-element@2.0.0-pre.0
  - lit-html@3.0.0-pre.0
  - lit@3.0.0-pre.0
  - lit-element@4.0.0-pre.0
  - @lit-labs/ssr-dom-shim@1.1.2-pre.0
  - @lit-labs/ssr-client@1.1.2-pre.0
=======
## 3.1.4

### Patch Changes

- [#3942](https://github.com/lit/lit/pull/3942) [`ed42d5f0`](https://github.com/lit/lit/commit/ed42d5f07fc8eed344deaa2cd7b9a88ecdd68d54) - Fix adding node marker for hydration for nested custom elements without attributes. This ensures nested custom elements have their `defer-hydration` attribute removed when parent is hydrated even without any attributes or bindings.
>>>>>>> 9623bb15

## 3.1.3

### Patch Changes

- [#3905](https://github.com/lit/lit/pull/3905) [`f8d72859`](https://github.com/lit/lit/commit/f8d7285976390bbb35c540eb7b516f3748064d19) - Handle non-array iterables including `map` directive in child parts

## 3.1.2

### Patch Changes

- [#3849](https://github.com/lit/lit/pull/3849) [`02d6a35a`](https://github.com/lit/lit/commit/02d6a35ab75285905b28a5b29e8a7740d3cb5e3f) - Add "module" to condition names to resolve for module loader

## 3.1.1

### Patch Changes

- [#3720](https://github.com/lit/lit/pull/3720) [`575fb578`](https://github.com/lit/lit/commit/575fb578473031859b59b9ed98634ba091b389f7) - Use hydration modules from `@lit-labs/ssr-client`

- Updated dependencies [[`575fb578`](https://github.com/lit/lit/commit/575fb578473031859b59b9ed98634ba091b389f7)]:
  - @lit-labs/ssr-client@1.1.0

## 3.1.0

### Minor Changes

- [#3599](https://github.com/lit/lit/pull/3599) [`ca74ff6e`](https://github.com/lit/lit/commit/ca74ff6eda710b929ca7aaf759a98cdfa350cc0d) - Forwards compatibility for Declarative Shadow DOM's shadowrootmode rename

- [#3677](https://github.com/lit/lit/pull/3677) [`b95c86e5`](https://github.com/lit/lit/commit/b95c86e5ec0e2f6de63a23409b9ec489edb61b86) - Reflect ARIA attributes onto server rendered Lit elements with attached internals during SSR and remove them upon hydration.

- [#3667](https://github.com/lit/lit/pull/3667) [`e00f6f52`](https://github.com/lit/lit/commit/e00f6f52199d5dbc08d4c15f62380422e77cde7f) - Improved how nodes with attribute/property/event/element bindings are rendered in SSR, to avoid adding comments inside of "raw text elements" like `<textarea>`. Fixes #3663.

  Note: `@lit-labs/ssr` and `lit-html` must be updated together.

### Patch Changes

- [#3712](https://github.com/lit/lit/pull/3712) [`f2eb9796`](https://github.com/lit/lit/commit/f2eb97962c7e77373b3b8861ab59639de22da3d0) - Fix a few things in the README

- [#3590](https://github.com/lit/lit/pull/3590) [`1d8a38ed`](https://github.com/lit/lit/commit/1d8a38ed0b962f23813a90c3c6423716c9271d83) - Make FallbackRenderer not emit a shadow root

- [#3584](https://github.com/lit/lit/pull/3584) [`61ec3dab`](https://github.com/lit/lit/commit/61ec3dab761e379c65f9e27946e53137da83fb58) - Remove `abstract` from members of the ElementRendererConstructor type

- Updated dependencies [[`4d698430`](https://github.com/lit/lit/commit/4d698430b38efa49c97b841238b331340af5fef0), [`b95c86e5`](https://github.com/lit/lit/commit/b95c86e5ec0e2f6de63a23409b9ec489edb61b86), [`b95c86e5`](https://github.com/lit/lit/commit/b95c86e5ec0e2f6de63a23409b9ec489edb61b86), [`e00f6f52`](https://github.com/lit/lit/commit/e00f6f52199d5dbc08d4c15f62380422e77cde7f), [`88a40177`](https://github.com/lit/lit/commit/88a40177de9be5d117a21e3da5414bd777872544)]:
  - lit-html@2.7.0
  - @lit-labs/ssr-dom-shim@1.1.0
  - lit@2.7.0
  - lit-element@3.3.0

## 3.0.1

### Patch Changes

- [#3432](https://github.com/lit/lit/pull/3432) [`805607fb`](https://github.com/lit/lit/commit/805607fb19535f5e2eaa2a27743ed6f1ff6fbb6d) - `LitElementRenderer` now uses `renderValue` from `lib/render-value.js`, removing a circular dependency.

## 3.0.0

### Major Changes

- [#3522](https://github.com/lit/lit/pull/3522) [`72fcf0d7`](https://github.com/lit/lit/commit/72fcf0d70b4f4644e080e9c375a58cf8fc35e9e8) - ModuleLoader now provides a default VM global context object which provides basic globals that are available in both Node and browsers.

- [#3522](https://github.com/lit/lit/pull/3522) [`72fcf0d7`](https://github.com/lit/lit/commit/72fcf0d70b4f4644e080e9c375a58cf8fc35e9e8) - The SSR dom shim will now throw if a custom element is redefined.

- [#3431](https://github.com/lit/lit/pull/3431) [`ff637f52`](https://github.com/lit/lit/commit/ff637f52a3c2252e37d6ea6ae352c3c0f35a9e87) - The Lit SSR DOM shim no longer defines a global `window` variable. This was removed to improve compatibility with libraries that detect whether they are running in Node vs the browser by checking for the presence of `window`.

  If you have code that runs during SSR which depends on the presence of `window`, you can either replace `window` with `globalThis`, or use `isSsr` to avoid running that code on the server (see https://lit.dev/docs/ssr/authoring/#browser-only-code).

- [#3467](https://github.com/lit/lit/pull/3467) [`c77220e8`](https://github.com/lit/lit/commit/c77220e80bc5b04628776ef8e5828fcde5f8ad16) - Allow SSR renderers to produce asynchronous values. This is a BREAKING change.

  This changes the return type of `render()` and the `ElementRenderer` render methods to be a `RenderResult`, which is an iterable of strings or Promises and nested RenderResults.

  The iterable remains a sync iterable, not an async iterable. This is to support environments that require synchronous renders and because sync iterables are faster than async iterables. Since many server renders will not require async rendering, they should work in sync contexts and shouldn't pay the overhead of an async iterable.

  Including Promises in the sync iterable creates a kind of hybrid sync/async iteration protocol. Consumers of RenderResults must check each value to see if it is a Promise or iterable and wait or recurse as needed.

  This change introduces three new utilities to do this:

  - `collectResult(result: RenderResult): Promise<string>` - an async function that joins a RenderResult into a string. It waits for Promises and recurses into nested iterables.
  - `collectResultSync(result: RenderResult)` - a sync function that joins a RenderResult into a string. It recurses into nested iterables, but _throws_ when it encounters a Promise.
  - `RenderResultReadable` - a Node `Readable` stream implementation that provides values from a `RenderResult`. This can be piped into a `Writable` stream, or passed to web server frameworks like Koa.

### Minor Changes

- [#3522](https://github.com/lit/lit/pull/3522) [`72fcf0d7`](https://github.com/lit/lit/commit/72fcf0d70b4f4644e080e9c375a58cf8fc35e9e8) - When running in Node, Lit now automatically includes minimal DOM shims which are
  sufficient for most SSR (Server Side Rendering) use-cases, removing the need to
  import the global DOM shim from `@lit-labs/ssr`.

  The new `@lit-labs/ssr-dom-shim` package has been introduced, which exports an `HTMLElement`, `CustomElementRegistry`, and default `customElements` singleton.

  The existing `@lit-labs/ssr` global DOM shim can still be used, and is compatible with the new package, because `@lit-labs/ssr` imports from `@lit-labs/ssr-dom-shim`. Importing the global DOM shim adds more APIs to the global object, such as a global `HTMLElement`, `TreeWalker`, `fetch`, and other APIs. It is recommended that users try to remove usage of the `@lit-labs/ssr` DOM shim, and instead rely on the more minimal, automatic shimming that `@lit/reactive-element` now provides automatically.

- [#3522](https://github.com/lit/lit/pull/3522) [`72fcf0d7`](https://github.com/lit/lit/commit/72fcf0d70b4f4644e080e9c375a58cf8fc35e9e8) - APIs such as attachShadow, setAttribute have been moved from the HTMLElement class shim to the Element class shim, matching the structure of the real API. This should have no effect in most cases, as HTMLElement inherits from Element.

### Patch Changes

- Updated dependencies [[`72fcf0d7`](https://github.com/lit/lit/commit/72fcf0d70b4f4644e080e9c375a58cf8fc35e9e8)]:
  - @lit-labs/ssr-dom-shim@1.0.0
  - @lit/reactive-element@1.6.0
  - lit-html@2.6.0
  - lit@2.6.0

## 2.3.0

### Minor Changes

- [#3507](https://github.com/lit/lit/pull/3507) [`b152db29`](https://github.com/lit/lit/commit/b152db291932aa25356543395251a9b42e12292d) - `ReactiveElement`'s `shadowRootOptions` are now used to configure declarative shadow roots' properties.

- [#3507](https://github.com/lit/lit/pull/3507) [`b152db29`](https://github.com/lit/lit/commit/b152db291932aa25356543395251a9b42e12292d) - Module resolution within SSR now supports package exports (via `package.json`)

- [#3507](https://github.com/lit/lit/pull/3507) [`b152db29`](https://github.com/lit/lit/commit/b152db291932aa25356543395251a9b42e12292d) - Add support to SSR for loading of modules from packages with export maps

### Patch Changes

- Updated dependencies [[`b152db29`](https://github.com/lit/lit/commit/b152db291932aa25356543395251a9b42e12292d)]:
  - lit-html@2.5.0
  - @lit/reactive-element@1.5.0
  - lit@2.5.0

## 2.2.3

### Patch Changes

- [#3187](https://github.com/lit/lit/pull/3187) [`84437af6`](https://github.com/lit/lit/commit/84437af6826a5cdb61c383c3034a0e4150e8e50f) - When using `renderModule`, `URL` and `URLSearchParams` are now available in global of the VM module context

- [#3204](https://github.com/lit/lit/pull/3204) [`19d7bd25`](https://github.com/lit/lit/commit/19d7bd255987cfeac2d8dfa9f9d04d2378568535) - Use `url` module to parse file URL to path for Windows compatibility

- Updated dependencies [[`daddeb34`](https://github.com/lit/lit/commit/daddeb346a2f454b25a6a5d1722683197f25fbcd), [`0725fdb4`](https://github.com/lit/lit/commit/0725fdb4dd7d36e3a7154830c41b9af4cf866e52), [`3766ae4c`](https://github.com/lit/lit/commit/3766ae4c35edf794aa30ee2d738c6f63fdda44e5), [`6361a4b4`](https://github.com/lit/lit/commit/6361a4b4a589465cf6836c8454ed8ca4521d7b4d), [`ae6f6808`](https://github.com/lit/lit/commit/ae6f6808f539254b72ec7efcff34b812173abe64)]:
  - lit-html@2.3.0
  - lit@2.3.0
  - @lit/reactive-element@1.4.0

## 2.2.2

### Patch Changes

- [#3138](https://github.com/lit/lit/pull/3138) [`6450e17b`](https://github.com/lit/lit/commit/6450e17b58d1000d0501ad2b427a3248564d0c29) - JS source maps now include the TS source inline

- [#3136](https://github.com/lit/lit/pull/3136) [`afff4c17`](https://github.com/lit/lit/commit/afff4c174f131b6461be1ac86e2ceb4201030a8a) - Upgrade node-fetch version

## 2.2.1

### Patch Changes

- [#3045](https://github.com/lit/lit/pull/3045) [`9a7b6546`](https://github.com/lit/lit/commit/9a7b6546c286a964cafb707812353f33c6f0113c) - Fix behavior of setAttribute when value is not a string to match browsers. It is now cast to a string. Fixes problems such as reflection of type:Number properties on ReactiveElements.

## 2.2.0

### Minor Changes

- [#2940](https://github.com/lit/lit/pull/2940) [`ac356997`](https://github.com/lit/lit/commit/ac356997351874706f8be235559c765861dce67d) - Add option to defer hydration of top level custom elements.

## 2.1.0

### Minor Changes

- [#2662](https://github.com/lit/lit/pull/2662) [`1d51ed8b`](https://github.com/lit/lit/commit/1d51ed8b7eb991e151759f9dbf8643b4ed781457) - Adds HTMLElement.shadowRoot property to dom-shim.

## 2.0.4

### Patch Changes

- [#2580](https://github.com/lit/lit/pull/2580) [`b8ceafb0`](https://github.com/lit/lit/commit/b8ceafb00651b9a4b5021ac5a3d1d960ceb10e6b) - Handle rendering of null and undefined element attribute values

## 2.0.3

### Patch Changes

- [#2510](https://github.com/lit/lit/pull/2510) [`937388e2`](https://github.com/lit/lit/commit/937388e247a26ee201f58be1c4fa536635b2fc5c) - Replace window proxy with reference to globalThis in global DOM shim

## 2.0.2

### Patch Changes

- [#2488](https://github.com/lit/lit/pull/2488) [`28d856e3`](https://github.com/lit/lit/commit/28d856e3d737bf0a9f7930d2349671efdd1c0bbb) - Fix typo in README import statements.

- [#2456](https://github.com/lit/lit/pull/2456) [`0b774e0e`](https://github.com/lit/lit/commit/0b774e0e9e8b42bf28ea6107ebd7062d3c0a36ab) - Fix TypeScript typing issues when using @lit-labs/ssr. Adds a dependency on @types/node for URL, which is part of the public ModuleLoader API. Adds a new VmModule interface for the ModuleLoader API, whose return type was previously completely missing.

- [#2480](https://github.com/lit/lit/pull/2480) [`c9022d53`](https://github.com/lit/lit/commit/c9022d53c62a372af5447f58cafbb2a7866b6d70) - Fix bug which could cause errors resolving lit modules with isolated vm modules.

- [#2406](https://github.com/lit/lit/pull/2406) [`5d77f893`](https://github.com/lit/lit/commit/5d77f893c6debb3fb09f2fb81b99ac2aadefe09c) - [@lit-labs/ssr] Fix typo in ssr readme. Fixes #2381

## 2.0.1

### Patch Changes

- [#2386](https://github.com/lit/lit/pull/2386) [`734d8890`](https://github.com/lit/lit/commit/734d88909eb285d935cb583c016242d634fa2c75) - Unpin SSR's dependency on reactive-element

## 2.0.0

### Major Changes

- [#2288](https://github.com/lit/lit/pull/2288) [`b42f6f0f`](https://github.com/lit/lit/commit/b42f6f0f8b18e7efade96ce32a045374fe10530c) - Refactor the import-module into a class-based ModuleLoader API. Adds a module cache that tracks dependencies between modules.

### Minor Changes

- [#2294](https://github.com/lit/lit/pull/2294) [`dcab56b0`](https://github.com/lit/lit/commit/dcab56b0eeef6e05969c3682d3275a30ddf18d97) - Add customElementRendered callback to RenderInfo so that callers can know what elements were rendered.

### Patch Changes

- [#2346](https://github.com/lit/lit/pull/2346) [`53e64286`](https://github.com/lit/lit/commit/53e642868d2f06429dfd9bb33e89e2baa3b45b64) - Remove dependency on escape-html (which is not an ES module)

* [#2344](https://github.com/lit/lit/pull/2344) [`bc46ddd6`](https://github.com/lit/lit/commit/bc46ddd669047e2ce592a680c14f09b7681132e3) - Fix bug where static attributes did not render for unknown elements

- [#2345](https://github.com/lit/lit/pull/2345) [`4edf4f3b`](https://github.com/lit/lit/commit/4edf4f3b93d41c24a79814c303abc7281449d44b) - Remove unnecessary dependencies: `koa`, `koa-node-resolve`, `koa-static`,
  `@webcomponents/template-shadowroot`

* [#2334](https://github.com/lit/lit/pull/2334) [`93d8751a`](https://github.com/lit/lit/commit/93d8751a28237521380ddd6b2a3c1294962ba84e) - add tests for reflected properties

* Updated dependencies [[`08e7fc56`](https://github.com/lit/lit/commit/08e7fc566894d1916dc768c0843fce962ca4d6d4), [`fcc2b3d0`](https://github.com/lit/lit/commit/fcc2b3d0054e69e6f76588ea9f440117b6d0deed), [`eb5c5d2b`](https://github.com/lit/lit/commit/eb5c5d2b2159dcd8b2321fa9a221b8d56d127a11), [`49ecf623`](https://github.com/lit/lit/commit/49ecf6239033e9578184d46116e6b89676d091db), [`26e3fb7b`](https://github.com/lit/lit/commit/26e3fb7ba1d3ef778a9862ff73374802b4b4eb2e), [`d319cf5f`](https://github.com/lit/lit/commit/d319cf5fde1c2b70185ee9a6252067ed0edaf2fc), [`1d563e83`](https://github.com/lit/lit/commit/1d563e830c02a2d1a22e1e939f1ace971b1d1ae7), [`221cb0a9`](https://github.com/lit/lit/commit/221cb0a90787631dcc867959de19febd2ebd3fd0)]:
  - @lit/reactive-element@1.1.0
  - lit@2.1.0
  - lit-html@2.1.0
  - lit-element@3.1.0

## 1.0.0

### Patch Changes

- [#2034](https://github.com/lit/lit/pull/2034) [`5768cc60`](https://github.com/lit/lit/commit/5768cc604dc7fcb2c95165399180179d406bb257) - Reverts the change in Lit 2 to pause ReactiveElement's update cycle while the element is disconnected. The update cycle for elements will now run while disconnected as in Lit 1, however AsyncDirectives must now check the `this.isConnected` flag during `update` to ensure that e.g. subscriptions that could lead to memory leaks are not made when AsyncDirectives update while disconnected.

* [#2113](https://github.com/lit/lit/pull/2113) [`5b2f3642`](https://github.com/lit/lit/commit/5b2f3642ff91931b5b01f8bdd2ed98aba24f1047) - Dependency upgrades including TypeScript 4.4.2

- [#2141](https://github.com/lit/lit/pull/2141) [`d8ff5901`](https://github.com/lit/lit/commit/d8ff590120c2ac4830a1e4917a57a839c8011e39) - Add `LICENSE` files to public packages without one.

* [#2120](https://github.com/lit/lit/pull/2120) [`2043eb0f`](https://github.com/lit/lit/commit/2043eb0fc245f90620ec563aa7df90d7e3a2fa41) - Don't assign DOM shim window.global (and hence globalThis.global) to window

  This means that globalThis.global will retain its Node built-ins, whereas
  before it would lose anything we didn't explicitly set on window.

  Fixes https://github.com/lit/lit/issues/2118

- [#1881](https://github.com/lit/lit/pull/1881) [`a83f616`](https://github.com/lit/lit/commit/a83f616c493b745eb74f19db727731ae5a1f4e49) - Add demo for using global DOM shim instead of isolated VM contexts

* [#2077](https://github.com/lit/lit/pull/2077) [`88d8608f`](https://github.com/lit/lit/commit/88d8608fedb8817edea6ca106f3cf49ed5b896e1) - fixed import in README

- [#1972](https://github.com/lit/lit/pull/1972) [`a791514b`](https://github.com/lit/lit/commit/a791514b426b790de2bfa4c78754fb62815e71d4) - Properties that must remain unminified are now compatible with build tools other than rollup/terser.

- Updated dependencies [[`ff0d1556`](https://github.com/lit/lit/commit/ff0d15568fe79019ebfa6b72b88ba86aac4af91b), [`b3121ab7`](https://github.com/lit/lit/commit/b3121ab7ce71d6947d1081995e962806f32bc5ea), [`15a8356d`](https://github.com/lit/lit/commit/15a8356ddd59a1e80880a93acd21fadc9c24e14b), [`d6b385e3`](https://github.com/lit/lit/commit/d6b385e3e4ae2ff23c1ecc3164fa7bb1a20c7dd5), [`5768cc60`](https://github.com/lit/lit/commit/5768cc604dc7fcb2c95165399180179d406bb257), [`8189f094`](https://github.com/lit/lit/commit/8189f09406a5ee2f2c7351884486944fd46e1d5b), [`b4bd9f7c`](https://github.com/lit/lit/commit/b4bd9f7c7d036da8667cbd7075af4f6d6f27bc32), [`69389958`](https://github.com/lit/lit/commit/69389958ab41b2ad3074fd86926ed18dc9968302), [`5fabe2b5`](https://github.com/lit/lit/commit/5fabe2b5ae4ab8fba9dc2d23a69105d32e4c0705), [`52a47c7e`](https://github.com/lit/lit/commit/52a47c7e25d71ff802083ca9b0751724efd3a4f4), [`5b2f3642`](https://github.com/lit/lit/commit/5b2f3642ff91931b5b01f8bdd2ed98aba24f1047), [`08f60328`](https://github.com/lit/lit/commit/08f60328abf83113fe82c9d8ee43dc71f10a9b77), [`7adfbb0c`](https://github.com/lit/lit/commit/7adfbb0cd32a7eab82551aa6c9d1434e7c4b563e), [`d8ff5901`](https://github.com/lit/lit/commit/d8ff590120c2ac4830a1e4917a57a839c8011e39), [`5fabe2b5`](https://github.com/lit/lit/commit/5fabe2b5ae4ab8fba9dc2d23a69105d32e4c0705), [`24feb430`](https://github.com/lit/lit/commit/24feb4306ec3ddf2996c678a266a211b52f6aff2), [`5fabe2b5`](https://github.com/lit/lit/commit/5fabe2b5ae4ab8fba9dc2d23a69105d32e4c0705), [`5fabe2b5`](https://github.com/lit/lit/commit/5fabe2b5ae4ab8fba9dc2d23a69105d32e4c0705), [`0b4d6eda`](https://github.com/lit/lit/commit/0b4d6eda5220aeb53abe250217d70dcb8f45fe43), [`13d137e9`](https://github.com/lit/lit/commit/13d137e96456e8243fa5e3dbfbaf8d8e510016a7), [`f05be301`](https://github.com/lit/lit/commit/f05be301e36fce93ae887007c0bdd328e5434225), [`01353317`](https://github.com/lit/lit/commit/013533178ded7fb5e533e15f6dc982de25d12b94), [`a48f39c8`](https://github.com/lit/lit/commit/a48f39c8d5872dbc9a19a9bc72b22692950071f5), [`5fabe2b5`](https://github.com/lit/lit/commit/5fabe2b5ae4ab8fba9dc2d23a69105d32e4c0705), [`724a9aab`](https://github.com/lit/lit/commit/724a9aabe263fb9dafee073e74de50a1aeabbe0f), [`0d703bfb`](https://github.com/lit/lit/commit/0d703bfbc9eb515a6bba8bf5ca608bbcd60fee98), [`56e8efd3`](https://github.com/lit/lit/commit/56e8efd3fc654396421e7024f82f0eac9d2c4d33), [`0312f3e5`](https://github.com/lit/lit/commit/0312f3e533611eb3f4f9381594485a33ad003b74), [`e5667d66`](https://github.com/lit/lit/commit/e5667d66f4da58e74206fdef526b1c21a6e45925), [`cc5c3a09`](https://github.com/lit/lit/commit/cc5c3a09a150bd19ce5445333dfb3799d33e03de), [`662209c3`](https://github.com/lit/lit/commit/662209c370d2f5f58cb2f24e558125f91baeebd0), [`043a16fb`](https://github.com/lit/lit/commit/043a16fbfbd55c71fbee399691537765277694ea), [`761375ac`](https://github.com/lit/lit/commit/761375ac9ef28dd0ba8a1f9363aaf5f0df725205), [`a791514b`](https://github.com/lit/lit/commit/a791514b426b790de2bfa4c78754fb62815e71d4), [`5fabe2b5`](https://github.com/lit/lit/commit/5fabe2b5ae4ab8fba9dc2d23a69105d32e4c0705)]:
  - lit-html@2.0.0
  - @lit-labs/ssr-client@1.0.0
  - lit@2.0.0
  - lit-element@3.0.0

## 1.0.0-rc.3

### Patch Changes

- [#2113](https://github.com/lit/lit/pull/2113) [`5b2f3642`](https://github.com/lit/lit/commit/5b2f3642ff91931b5b01f8bdd2ed98aba24f1047) - Dependency upgrades including TypeScript 4.4.2

* [#2120](https://github.com/lit/lit/pull/2120) [`2043eb0f`](https://github.com/lit/lit/commit/2043eb0fc245f90620ec563aa7df90d7e3a2fa41) - Don't assign DOM shim window.global (and hence globalThis.global) to window

  This means that globalThis.global will retain its Node built-ins, whereas
  before it would lose anything we didn't explicitly set on window.

  Fixes https://github.com/lit/lit/issues/2118

- [#2077](https://github.com/lit/lit/pull/2077) [`88d8608f`](https://github.com/lit/lit/commit/88d8608fedb8817edea6ca106f3cf49ed5b896e1) - fixed import in README

## 1.0.0-rc.2

### Patch Changes

- [#2034](https://github.com/lit/lit/pull/2034) [`5768cc60`](https://github.com/lit/lit/commit/5768cc604dc7fcb2c95165399180179d406bb257) - Reverts the change in Lit 2 to pause ReactiveElement's update cycle while the element is disconnected. The update cycle for elements will now run while disconnected as in Lit 1, however AsyncDirectives must now check the `this.isConnected` flag during `update` to ensure that e.g. subscriptions that could lead to memory leaks are not made when AsyncDirectives update while disconnected.

* [#1881](https://github.com/lit/lit/pull/1881) [`a83f616`](https://github.com/lit/lit/commit/a83f616c493b745eb74f19db727731ae5a1f4e49) - Add demo for using global DOM shim instead of isolated VM contexts

- [#1972](https://github.com/lit/lit/pull/1972) [`a791514b`](https://github.com/lit/lit/commit/a791514b426b790de2bfa4c78754fb62815e71d4) - Properties that must remain unminified are now compatible with build tools other than rollup/terser.

- Updated dependencies [[`ff0d1556`](https://github.com/lit/lit/commit/ff0d15568fe79019ebfa6b72b88ba86aac4af91b), [`5768cc60`](https://github.com/lit/lit/commit/5768cc604dc7fcb2c95165399180179d406bb257), [`69389958`](https://github.com/lit/lit/commit/69389958ab41b2ad3074fd86926ed18dc9968302), [`5fabe2b5`](https://github.com/lit/lit/commit/5fabe2b5ae4ab8fba9dc2d23a69105d32e4c0705), [`52a47c7e`](https://github.com/lit/lit/commit/52a47c7e25d71ff802083ca9b0751724efd3a4f4), [`5fabe2b5`](https://github.com/lit/lit/commit/5fabe2b5ae4ab8fba9dc2d23a69105d32e4c0705), [`5fabe2b5`](https://github.com/lit/lit/commit/5fabe2b5ae4ab8fba9dc2d23a69105d32e4c0705), [`5fabe2b5`](https://github.com/lit/lit/commit/5fabe2b5ae4ab8fba9dc2d23a69105d32e4c0705), [`f05be301`](https://github.com/lit/lit/commit/f05be301e36fce93ae887007c0bdd328e5434225), [`5fabe2b5`](https://github.com/lit/lit/commit/5fabe2b5ae4ab8fba9dc2d23a69105d32e4c0705), [`56e8efd3`](https://github.com/lit/lit/commit/56e8efd3fc654396421e7024f82f0eac9d2c4d33), [`662209c3`](https://github.com/lit/lit/commit/662209c370d2f5f58cb2f24e558125f91baeebd0), [`a791514b`](https://github.com/lit/lit/commit/a791514b426b790de2bfa4c78754fb62815e71d4), [`5fabe2b5`](https://github.com/lit/lit/commit/5fabe2b5ae4ab8fba9dc2d23a69105d32e4c0705)]:
  - lit-html@2.0.0-rc.4

---

Changes below were based on the [Keep a Changelog](http://keepachangelog.com/) format. All changes above are generated automatically by [Changesets](https://github.com/atlassian/changesets).

---

<!--
   PRs should document their user-visible changes (if any) in the
   Unreleased section, uncommenting the header as necessary.
-->

<!-- ## [x.y.z] - YYYY-MM-DD -->
<!-- ## Unreleased -->
<!-- ### Changed -->
<!-- ### Added -->
<!-- ### Removed -->
<!-- ### Fixed -->

## 1.0.0-rc.1 - 2021-04-20

### Added

- Added `render-global` module for non-sandboxed rendering.

- Added `elementRenderers` option to `RenderInfo`, along with `static matchesClass()` method to `ElementRenderer`, allowing the default renderer(s) to be overridden.

- Added `defer-hydration` attribute handling, which helps coordinate ordered wakeup of custom elements during hydration.<|MERGE_RESOLUTION|>--- conflicted
+++ resolved
@@ -1,6 +1,11 @@
 # Change Log
 
-<<<<<<< HEAD
+## 3.1.4
+
+### Patch Changes
+
+- [#3942](https://github.com/lit/lit/pull/3942) [`ed42d5f0`](https://github.com/lit/lit/commit/ed42d5f07fc8eed344deaa2cd7b9a88ecdd68d54) - Fix adding node marker for hydration for nested custom elements without attributes. This ensures nested custom elements have their `defer-hydration` attribute removed when parent is hydrated even without any attributes or bindings.
+
 ## 3.1.3-pre.0
 
 ### Patch Changes
@@ -14,13 +19,6 @@
   - lit-element@4.0.0-pre.0
   - @lit-labs/ssr-dom-shim@1.1.2-pre.0
   - @lit-labs/ssr-client@1.1.2-pre.0
-=======
-## 3.1.4
-
-### Patch Changes
-
-- [#3942](https://github.com/lit/lit/pull/3942) [`ed42d5f0`](https://github.com/lit/lit/commit/ed42d5f07fc8eed344deaa2cd7b9a88ecdd68d54) - Fix adding node marker for hydration for nested custom elements without attributes. This ensures nested custom elements have their `defer-hydration` attribute removed when parent is hydrated even without any attributes or bindings.
->>>>>>> 9623bb15
 
 ## 3.1.3
 
