/**
 * @license
 * Copyright 2020 Google LLC
 * SPDX-License-Identifier: BSD-3-Clause
 */

import '@lit-labs/ssr-client/lit-element-hydrate-support.js';

import {html, svg, noChange, nothing, Part, type ReactiveController} from 'lit';
import {html as staticHtml, literal} from 'lit/static-html.js';
import {
  directive,
  Directive,
  DirectiveParameters,
  DirectiveResult,
  PartInfo,
  PartType,
} from 'lit/directive.js';
import {repeat} from 'lit/directives/repeat.js';
import {map} from 'lit/directives/map.js';
import {guard} from 'lit/directives/guard.js';
import {cache} from 'lit/directives/cache.js';
import {classMap} from 'lit/directives/class-map.js';
import {styleMap} from 'lit/directives/style-map.js';
import {until} from 'lit/directives/until.js';
// TODO(kschaaf): Enable once async directives are implemented
// import {asyncAppend} from 'lit/directives/async-append.js';
// import {asyncReplace} from 'lit/directives/async-replace.js';
// import {TestAsyncIterable} from 'lit/test/lib/test-async-iterable.js';
import {ifDefined} from 'lit/directives/if-defined.js';
import {live} from 'lit/directives/live.js';
import {unsafeHTML} from 'lit/directives/unsafe-html.js';
import {unsafeSVG} from 'lit/directives/unsafe-svg.js';
import {createRef, ref} from 'lit/directives/ref.js';

import {LitElement, PropertyValues} from 'lit';
import {property} from 'lit/decorators/property.js';
import {
  renderLight,
  RenderLightHost,
} from '@lit-labs/ssr-client/directives/render-light.js';
import type {ServerController} from '@lit-labs/ssr-client/controllers/server-controller.js';

import {anyHtml, SSRTest, SSRTestDescription} from './ssr-test.js';
import {AsyncDirective} from 'lit/async-directive.js';
import {html as serverhtml} from '../../../lib/server-template.js';

interface DivWithProp extends HTMLDivElement {
  prop?: unknown;
  prop2?: unknown;
}

interface ClickableButton extends HTMLButtonElement {
  __wasClicked: boolean;
  __wasClicked2: boolean;
}
interface ClickableInput extends HTMLInputElement {
  __wasClicked: boolean;
  __wasClicked2: boolean;
}

const throwIfRunOnServer = () => {
  if (!(globalThis instanceof window.constructor)) {
    throw new Error('Update should not be run on the server');
  }
};

const filterNodes = (nodes: ArrayLike<Node>, nodeType: number) =>
  Array.from(nodes).filter((n) => n.nodeType === nodeType);

export const tests: {[name: string]: SSRTest} = {
  // TODO: add suites (for now, delineating with comments)

  /******************************************************
   * ChildPart tests
   ******************************************************/

  'ChildPart accepts a string': {
    render(x: unknown) {
      return html` <div>${x}</div> `;
    },
    expectations: [
      {
        args: ['foo'],
        html: '<div>foo</div>',
      },
      {
        args: ['foo2'],
        html: '<div>foo2</div>',
      },
    ],
    stableSelectors: ['div'],
  },

  'ChildPart accepts a number': {
    render(x: unknown) {
      return html` <div>${x}</div> `;
    },
    expectations: [
      {
        args: [123],
        html: '<div>123</div>',
      },
      {
        args: [456.789],
        html: '<div>456.789</div>',
      },
    ],
    stableSelectors: ['div'],
  },

  'ChildPart accepts undefined': {
    render(x: unknown) {
      return html` <div>${x}</div> `;
    },
    expectations: [
      {
        args: [undefined],
        html: '<div></div>',
      },
      {
        args: ['foo'],
        html: '<div>foo</div>',
      },
    ],
    stableSelectors: ['div'],
  },

  'ChildPart accepts null': {
    render(x: unknown) {
      return html` <div>${x}</div> `;
    },
    expectations: [
      {
        args: [null],
        html: '<div></div>',
      },
      {
        args: ['foo'],
        html: '<div>foo</div>',
      },
    ],
    stableSelectors: ['div'],
  },

  'ChildPart accepts noChange': {
    render(x: unknown) {
      return html` <div>${x}</div> `;
    },
    expectations: [
      {
        args: [noChange],
        html: '<div></div>',
      },
      {
        args: ['foo'],
        html: '<div>foo</div>',
      },
    ],
    stableSelectors: ['div'],
  },

  'ChildPart accepts nothing': {
    render(x: unknown) {
      return html` <div>${x}</div> `;
    },
    expectations: [
      {
        args: [nothing],
        html: '<div></div>',
      },
      {
        args: ['foo'],
        html: '<div>foo</div>',
      },
    ],
    stableSelectors: ['div'],
  },

  'ChildPart accepts array': {
    render(x: unknown) {
      return html` <div>${x}</div> `;
    },
    expectations: [
      {
        args: [[1, 2, 3]],
        html: '<div>123</div>',
      },
      {
        args: [[4, 5, 6]],
        html: '<div>456</div>',
      },
    ],
    stableSelectors: ['div'],
  },

  'ChildPart accepts set': {
    render(x: unknown) {
      return html` <div>${x}</div> `;
    },
    expectations: [
      {
        args: [new Set([1, 2, 3])],
        html: '<div>123</div>',
      },
      {
        args: [new Set([4, 5, 6])],
        html: '<div>456</div>',
      },
    ],
    stableSelectors: ['div'],
  },

  'ChildPart accepts an object': {
    render(x: unknown) {
      return html` <div>${x}</div> `;
    },
    expectations: [
      {
        args: [{}],
        html: '<div>[object Object]</div>',
      },
      {
        args: [{}],
        html: '<div>[object Object]</div>',
      },
    ],
    // Objects are not dirty-checked before being toString()'ed
    expectMutationsOnFirstRender: true,
    stableSelectors: ['div'],
  },

  'ChildPart accepts an object with a toString method': {
    render(x: unknown) {
      return html` <div>${x}</div> `;
    },
    expectations: [
      {
        args: [
          {
            toString() {
              return 'toString!';
            },
          },
        ],
        html: '<div>toString!</div>',
      },
      {
        args: [
          {
            toString() {
              return 'toString2!';
            },
          },
        ],
        html: '<div>toString2!</div>',
      },
    ],
    // Objects are not dirty-checked before being toString()'ed
    expectMutationsOnFirstRender: true,
    stableSelectors: ['div'],
  },

  'ChildPart accepts a function': {
    render(x: unknown) {
      return html` <div>${x}</div> `;
    },
    expectations: [
      {
        // prettier-ignore
        args: [ () => { throw new Error(); }, ],
        html: '<div>() => { throw new Error(); }</div>',
      },
      {
        // prettier-ignore
        args: [ () => { throw new Error("2"); }, ],
        html: '<div>() => { throw new Error("2"); }</div>',
      },
    ],
    // Functions are not dirty-checked before being toString()'ed
    expectMutationsOnFirstRender: true,
    stableSelectors: ['div'],
  },

  'ChildPart accepts TemplateResult': {
    render(x: unknown) {
      return html` <div>${html` <span>${x}</span> `}</div> `;
    },
    expectations: [
      {
        args: ['A'],
        html: '<div><span>A</span></div>',
      },
      {
        args: ['B'],
        html: '<div><span>B</span></div>',
      },
    ],
    stableSelectors: ['div', 'span'],
  },

  // Regression test for https://github.com/lit/lit/issues/4265
  // Ensures we do not get extra svg tags around `svg` tagged templates.
  'ChildPart accepts TemplateResult with SVG type': {
    render(x: unknown) {
      return html` <svg>${svg`<circle r="${x}" />`}</svg> `;
    },
    expectations: [
      {
        args: [11],
        html: '<svg><circle r="11" /></svg>',
        check(assert: Chai.Assert, dom: HTMLElement) {
          // semantic dom diff ignores svg elements, which means we can only
          // test SVG imperatively.
          const svgElements = dom.querySelectorAll('svg');
          // Expect only a single svg element to have been rendered.
          assert.lengthOf(svgElements, 1);
        },
      },
    ],
    stableSelectors: ['svg', 'circle'],
  },

  'multiple ChildParts, adjacent primitive values': {
    render(x: unknown, y: unknown) {
      return html` <div>${x}${y}</div> `;
    },
    expectations: [
      {
        args: ['A', 'B'],
        html: '<div>AB</div>',
      },
      {
        args: ['C', 'D'],
        html: '<div>CD</div>',
      },
    ],
    stableSelectors: ['div'],
  },

  'multiple ChildParts, adjacent primitive & TemplateResult': {
    render(x: unknown, y: unknown) {
      return html` <div>${x}${html` <span>${y}</span> `}</div> `;
    },
    expectations: [
      {
        args: ['A', 'B'],
        html: '<div>A\n  <span>B</span></div>',
      },
      {
        args: ['C', 'D'],
        html: '<div>C\n  <span>D</span></div>',
      },
    ],
    stableSelectors: ['div', 'span'],
  },

  'multiple ChildParts, adjacent TemplateResults': {
    render(x: unknown, y: unknown) {
      return html`
        <div>${html` <span>${x}</span> `}${html` <span>${y}</span> `}</div>
      `;
    },
    expectations: [
      {
        args: ['A', 'B'],
        html: '<div><span>A</span><span>B</span></div>',
      },
      {
        args: ['C', 'D'],
        html: '<div><span>C</span><span>D</span></div>',
      },
    ],
    stableSelectors: ['div', 'span'],
  },

  'multiple ChildParts with whitespace': {
    render(x: unknown, y: unknown) {
      return html` <div>${x} ${y}</div> `;
    },
    expectations: [
      {
        args: ['A', 'B'],
        html: '<div>A B</div>',
        check(assert: Chai.Assert, dom: HTMLElement) {
          const childNodes = dom.querySelector('div')!.childNodes;
          const textContent = filterNodes(childNodes, Node.TEXT_NODE).map(
            (n) => n.textContent
          );
          assert.deepEqual(textContent, ['A', ' ', 'B']);
        },
      },
      {
        args: ['C', 'D'],
        html: '<div>C D</div>',
        check(assert: Chai.Assert, dom: HTMLElement) {
          const childNodes = dom.querySelector('div')!.childNodes;
          const textContent = filterNodes(childNodes, Node.TEXT_NODE).map(
            (n) => n.textContent
          );
          assert.deepEqual(textContent, ['C', ' ', 'D']);
        },
      },
    ],
    stableSelectors: ['div'],
  },

  'ChildPart with trailing whitespace': {
    render(x: unknown) {
      // prettier-ignore
      return html`<div>${x} </div>`;
    },
    expectations: [
      {
        args: ['A'],
        html: '<div>A\n  </div>',
        check(assert: Chai.Assert, dom: HTMLElement) {
          const childNodes = dom.querySelector('div')!.childNodes;
          const textContent = filterNodes(childNodes, Node.TEXT_NODE).map(
            (n) => n.textContent
          );
          assert.deepEqual(textContent, ['A', ' ']);
        },
      },
      {
        args: ['B'],
        html: '<div>B\n  </div>',
        check(assert: Chai.Assert, dom: HTMLElement) {
          const childNodes = dom.querySelector('div')!.childNodes;
          const textContent = filterNodes(childNodes, Node.TEXT_NODE).map(
            (n) => n.textContent
          );
          assert.deepEqual(textContent, ['B', ' ']);
        },
      },
    ],
    stableSelectors: ['div'],
  },

  'ChildPart accepts array with strings': {
    render(words: string[]) {
      return html` <div>${words}</div> `;
    },
    expectations: [
      {
        args: [['A', 'B', 'C']],
        html: '<div>ABC</div>',
      },
      {
        args: [['D', 'E', 'F']],
        html: '<div>DEF</div>',
      },
    ],
    stableSelectors: ['div'],
  },

  'ChildPart accepts array with strings, updated with fewer items': {
    render(words: string[]) {
      return html` <div>${words}</div> `;
    },
    expectations: [
      {
        args: [['A', 'B', 'C']],
        html: '<div>ABC</div>',
      },
      // Attribute hydration not working yet
      {
        args: [['D', 'E']],
        html: '<div>DE</div>',
      },
    ],
    stableSelectors: ['div'],
  },

  'ChildPart accepts array with strings, updated with more items': {
    render(words: string[]) {
      return html` <div>${words}</div> `;
    },
    expectations: [
      {
        args: [['A', 'B', 'C']],
        html: '<div>ABC</div>',
      },
      // Attribute hydration not working yet
      {
        args: [['D', 'E', 'F', 'G']],
        html: '<div>DEFG</div>',
      },
    ],
    stableSelectors: ['div'],
  },

  'ChildPart accepts array with templates': {
    render(words: string[]) {
      return html`
        <ol>
          ${words.map((w) => html` <li>${w}</li> `)}
        </ol>
      `;
    },
    expectations: [
      {
        args: [['A', 'B', 'C']],
        html: '<ol><li>A</li>\n  <li>B</li>\n  <li>C</li></ol>',
      },
      {
        args: [['D', 'E', 'F']],
        html: '<ol><li>D</li>\n  <li>E</li>\n  <li>F</li></ol>',
      },
    ],
    stableSelectors: ['ol', 'li'],
  },

  'ChildPart accepts simple directive': () => {
    const basic = directive(
      class extends Directive {
        count = 0;
        lastValue: string | undefined = undefined;
        override update(_part: Part, [v]: DirectiveParameters<this>) {
          throwIfRunOnServer();
          return this.render(v);
        }
        render(v: string) {
          if (v !== this.lastValue) {
            this.lastValue = v;
            this.count++;
          }
          return `[${this.count}:${v}]`;
        }
      }
    );
    return {
      render(v: string) {
        return html` <div>${basic(v)}</div> `;
      },
      expectations: [
        {
          args: ['one'],
          html: '<div>[1:one]</div>',
        },
        {
          args: ['two'],
          html: '<div>[2:two]</div>',
        },
      ],
      stableSelectors: ['div'],
    };
  },

  'ChildPart directive gets PartInfo': () => {
    const info = directive(
      class extends Directive {
        partInfo: PartInfo;
        constructor(partInfo: PartInfo) {
          super(partInfo);
          this.partInfo = partInfo;
        }
        render(v: string) {
          if (this.partInfo.type !== PartType.CHILD) {
            throw new Error('expected PartType.CHILD');
          }
          return `[${v}]`;
        }
      }
    );
    return {
      render(v: string) {
        return html` <div>${info(v)}</div> `;
      },
      expectations: [
        {
          args: ['one'],
          html: '<div>[one]</div>',
        },
        {
          args: ['two'],
          html: '<div>[two]</div>',
        },
      ],
      stableSelectors: ['div'],
    };
  },

  'ChildPart accepts nested directives': () => {
    const aDirective = directive(
      class extends Directive {
        override update(_part: Part, [bool, v]: DirectiveParameters<this>) {
          throwIfRunOnServer();
          return this.render(bool, v);
        }
        render(bool: boolean, v: unknown) {
          return bool ? v : nothing;
        }
      }
    );
    const bDirective = directive(
      class extends Directive {
        count = 0;
        lastValue: string | undefined = undefined;
        override update(_part: Part, [v]: DirectiveParameters<this>) {
          throwIfRunOnServer();
          return this.render(v);
        }
        render(v: string) {
          if (v !== this.lastValue) {
            this.lastValue = v;
            this.count++;
          }
          return `[B:${this.count}:${v}]`;
        }
      }
    );
    return {
      render(bool: boolean, v: string) {
        return html` <div>${aDirective(bool, bDirective(v))}</div> `;
      },
      expectations: [
        {
          args: [true, 'X'],
          html: '<div>[B:1:X]</div>',
        },
        {
          args: [true, 'Y'],
          html: '<div>[B:2:Y]</div>',
        },
        {
          args: [false, 'X'],
          html: '<div></div>',
        },
        {
          args: [true, 'X'],
          html: '<div>[B:1:X]</div>',
        },
      ],
      stableSelectors: ['div'],
    };
  },

  'ChildPart accepts directive: repeat (with strings)': {
    render(words: string[]) {
      return html` ${repeat(words, (word, i) => `(${i} ${word})`)} `;
    },
    expectations: [
      {
        args: [['foo', 'bar', 'qux']],
        html: '(0 foo)(1 bar)(2 qux)',
      },
      {
        args: [['A', 'B', 'C']],
        html: '(0 A)(1 B)(2 C)',
      },
    ],
    stableSelectors: [],
  },

  'ChildPart accepts directive: repeat (with templates)': {
    render(words: string[]) {
      return html`
        ${repeat(words, (word, i) => html` <p>${i}) ${word}</p> `)}
      `;
    },
    expectations: [
      {
        args: [['foo', 'bar', 'qux']],
        html: '<p>\n  0) foo\n</p>\n<p>\n  1) bar\n</p>\n<p>\n  2) qux\n</p>\n',
      },
      {
        args: [['A', 'B', 'C']],
        html: '<p>\n  0) A\n</p>\n<p>\n  1) B\n</p>\n<p>\n  2) C\n</p>\n',
      },
    ],
    stableSelectors: ['p'],
  },

  'ChildPart accepts directive: map': {
    render(words: string[]) {
      return html` ${map(words, (word, i) => html` <p>${i}) ${word}</p> `)} `;
    },
    expectations: [
      {
        args: [['foo', 'bar', 'qux']],
        html: '<p>\n  0) foo\n</p>\n<p>\n  1) bar\n</p>\n<p>\n  2) qux\n</p>\n',
      },
      {
        args: [['A', 'B', 'C']],
        html: '<p>\n  0) A\n</p>\n<p>\n  1) B\n</p>\n<p>\n  2) C\n</p>\n',
      },
    ],
    stableSelectors: ['p'],
  },

  'ChildPart accepts directive: cache': {
    render(bool: boolean) {
      return html`
        ${cache(bool ? html` <p>true</p> ` : html` <b>false</b> `)}
      `;
    },
    expectations: [
      {
        args: [true],
        html: '<p>true</p>',
      },
      {
        args: [false],
        html: '<b>false</b>',
      },
      {
        args: [true],
        html: '<p>true</p>',
      },
    ],
    stableSelectors: [],
  },

  'ChildPart accepts directive: guard': () => {
    let guardedCallCount = 0;
    const guardedTemplate = (bool: boolean) => {
      guardedCallCount++;
      return html` value is ${bool ? true : false} `;
    };
    return {
      render(bool: boolean) {
        return html` <div>${guard([bool], () => guardedTemplate(bool))}</div> `;
      },
      expectations: [
        {
          args: [true],
          html: '<div>value is true</div>',
          check(assert: Chai.Assert) {
            assert.equal(guardedCallCount, 1);
          },
        },
        {
          args: [true],
          html: '<div>value is true</div>',
          check(assert: Chai.Assert) {
            assert.equal(guardedCallCount, 1);
          },
        },
        {
          args: [false],
          html: '<div>value is false</div>',
          check(assert: Chai.Assert) {
            assert.equal(guardedCallCount, 2);
          },
        },
      ],
      stableSelectors: ['div'],
    };
  },

  'ChildPart accepts directive: until (primitive)': {
    render(...args) {
      return html` <div>${until(...args)}</div> `;
    },
    expectations: [
      {
        args: ['foo'],
        html: '<div>foo</div>',
      },
      {
        args: ['bar'],
        html: '<div>bar</div>',
      },
    ],
    stableSelectors: ['div'],
  },

  'ChildPart accepts directive: until (promise, primitive)': () => {
    let resolve: (v: string) => void;
    const promise = new Promise((r) => (resolve = r));
    return {
      render(...args) {
        return html` <div>${until(...args)}</div> `;
      },
      expectations: [
        {
          args: [promise, 'foo'],
          html: '<div>foo</div>',
        },
        {
          async setup() {
            resolve('promise');
            await promise;
          },
          args: [promise, 'foo'],
          html: '<div>promise</div>',
        },
      ],
      stableSelectors: ['div'],
    };
  },

  'ChildPart accepts directive: until (promise, promise)': () => {
    let resolve1: (v: string) => void;
    let resolve2: (v: string) => void;
    const promise1 = new Promise((r) => (resolve1 = r));
    const promise2 = new Promise((r) => (resolve2 = r));
    return {
      render(...args) {
        return html` <div>${until(...args)}</div> `;
      },
      expectations: [
        {
          args: [promise2, promise1],
          html: '<div></div>',
        },
        {
          async setup() {
            resolve1('promise1');
            await promise1;
          },
          args: [promise2, promise1],
          html: '<div>promise1</div>',
        },
        {
          async setup() {
            resolve2('promise2');
            await promise2;
          },
          args: [promise2, promise1],
          html: '<div>promise2</div>',
        },
      ],
      stableSelectors: ['div'],
    };
  },

  // TODO(kschaaf): Enable once async directives are implemented

  // 'ChildPart accepts directive: asyncAppend': () => {
  //   const iterable = new TestAsyncIterable();
  //   return {
  //     render(iterable) {
  //       return html`<div>${asyncAppend(iterable)}</div>`
  //     },
  //     expectations: [
  //       {
  //         args: [iterable],
  //         html: '<div></div>',
  //       },
  //       {
  //         async setup() {
  //           await iterable.push('a');
  //         },
  //         args: [iterable],
  //         html: '<div>a</div>',
  //       },
  //       {
  //         async setup() {
  //           await iterable.push('b');
  //         },
  //         args: [iterable],
  //         html: '<div>\n  ab\n</div>',
  //       },
  //     ],
  //     stableSelectors: ['div'],
  //   };
  // },

  // 'ChildPart accepts directive: asyncReplace': () => {
  //   const iterable = new TestAsyncIterable();
  //   return {
  //     render(iterable) {
  //       return html`<div>${asyncReplace(iterable)}</div>`
  //     },
  //     expectations: [
  //       {
  //         args: [iterable],
  //         html: '<div></div>',
  //       },
  //       {
  //         async setup() {
  //           await iterable.push('a');
  //         },
  //         args: [iterable],
  //         html: '<div>a</div>',
  //       },
  //       {
  //         async setup() {
  //           await iterable.push('b');
  //         },
  //         args: [iterable],
  //         html: '<div>b</div>',
  //       },
  //     ],
  //     stableSelectors: ['div'],
  //   };
  // },

  'ChildPart accepts directive: ifDefined (undefined)': {
    render(v) {
      return html` <div>${ifDefined(v)}</div> `;
    },
    expectations: [
      {
        args: [undefined],
        html: '<div></div>',
      },
      {
        args: ['foo'],
        html: '<div>foo</div>',
      },
    ],
    stableSelectors: ['div'],
  },

  'ChildPart accepts directive: ifDefined (defined)': {
    render(v) {
      return html` <div>${ifDefined(v)}</div> `;
    },
    expectations: [
      {
        args: ['foo'],
        html: '<div>foo</div>',
      },
      {
        args: [undefined],
        html: '<div></div>',
      },
    ],
    stableSelectors: ['div'],
  },

  'ChildPart accepts directive: unsafeHTML': {
    render(v) {
      return html` <div>${unsafeHTML(v)}</div> `;
    },
    expectations: [
      {
        args: ['<span foo="bar"></span>'],
        html: '<div><span foo="bar"></span></div>',
      },
      {
        args: ['<p bar="foo"></p>'],
        html: '<div><p bar="foo"></p></div>',
      },
    ],
    stableSelectors: ['div'],
  },

  'ChildPart accepts directive: unsafeSVG': {
    render(v) {
      return html` <svg>${unsafeSVG(v)}</svg> `;
    },
    expectations: [
      {
        args: ['<circle cx="50" cy="50" r="40" />'],
        html: '<svg><circle cx="50" cy="50" r="40"></circle></svg>',
      },
      {
        args: ['<ellipse cx="100" cy="50" rx="100" ry="50" />'],
        html: '<svg><ellipse cx="100" cy="50" rx="100" ry="50"></ellipse></svg>',
      },
    ],
    stableSelectors: ['div'],
  },

  /******************************************************
   * AttributePart tests
   ******************************************************/

  'AttributePart after a text node': {
    render(x: unknown) {
      return html`
        ABC
        <div class=${x}></div>
      `;
    },
    expectations: [
      {
        args: ['TEST'],
        html: 'ABC<div class="TEST"></div>',
      },
      {
        args: ['TEST2'],
        html: 'ABC<div class="TEST2"></div>',
      },
    ],
    stableSelectors: ['div'],
  },

  'AttributePart accepts a string': {
    render(x: unknown) {
      return html` <div class=${x}></div> `;
    },
    expectations: [
      {
        args: ['TEST'],
        html: '<div class="TEST"></div>',
      },
      {
        args: ['TEST2'],
        html: '<div class="TEST2"></div>',
      },
    ],
    stableSelectors: ['div'],
  },

  'AttributePart accepts a number': {
    render(x: unknown) {
      return html` <div class=${x}></div> `;
    },
    expectations: [
      {
        args: [123],
        html: '<div class="123"></div>',
      },
      {
        args: [456.789],
        html: '<div class="456.789"></div>',
      },
    ],
    stableSelectors: ['div'],
  },

  'AttributePart accepts undefined': {
    render(x: unknown) {
      return html` <div class=${x}></div> `;
    },
    expectations: [
      {
        args: [undefined],
        html: '<div class=""></div>',
      },
      {
        args: ['TEST'],
        html: '<div class="TEST"></div>',
      },
    ],
    stableSelectors: ['div'],
  },

  'AttributePart accepts null': {
    render(x: unknown) {
      return html` <div class=${x}></div> `;
    },
    expectations: [
      {
        args: [null],
        html: '<div class=""></div>',
      },
      {
        args: ['TEST'],
        html: '<div class="TEST"></div>',
      },
    ],
    stableSelectors: ['div'],
  },

  'AttributePart accepts noChange': {
    render(x: unknown) {
      return html` <div class=${x}></div> `;
    },
    expectations: [
      {
        args: [noChange],
        html: '<div></div>',
      },
      {
        args: ['TEST'],
        html: '<div class="TEST"></div>',
      },
    ],
    stableSelectors: ['div'],
  },

  'AttributePart accepts nothing': {
    render(x: unknown) {
      return html` <div class=${x}></div> `;
    },
    expectations: [
      {
        args: [nothing],
        html: '<div></div>',
      },
      {
        args: ['TEST'],
        html: '<div class="TEST"></div>',
      },
    ],
    stableSelectors: ['div'],
  },

  'AttributePart accepts an array': {
    render(x: unknown) {
      return html` <div class=${x}></div> `;
    },
    expectations: [
      {
        args: [['a', 'b', 'c']],
        html: '<div class="a,b,c"></div>',
      },
      {
        args: [['d', 'e', 'f']],
        html: '<div class="d,e,f"></div>',
      },
    ],
    stableSelectors: ['div'],
    // Setting an object/array always results in setAttribute being called
    expectMutationsOnFirstRender: true,
  },

  'AttributePart accepts an object': {
    render(x: unknown) {
      return html` <div class=${x}></div> `;
    },
    expectations: [
      {
        args: [{foo: 'bar'}],
        html: '<div class="[object Object]"></div>',
      },
      {
        args: [{ziz: 'zaz'}],
        html: '<div class="[object Object]"></div>',
      },
    ],
    stableSelectors: ['div'],
    // Setting an object/array always results in setAttribute being called
    expectMutationsOnFirstRender: true,
  },

  'AttributePart accepts an object with a toString method': {
    render(x: unknown) {
      return html` <div class=${x}></div> `;
    },
    expectations: [
      {
        args: [
          {
            toString() {
              return 'toString!';
            },
          },
        ],
        html: '<div class="toString!"></div>',
      },
      {
        args: [
          {
            toString() {
              return 'toString2!';
            },
          },
        ],
        html: '<div class="toString2!"></div>',
      },
    ],
    stableSelectors: ['div'],
    // Setting an object/array always results in setAttribute being called
    expectMutationsOnFirstRender: true,
  },

  'AttributePart accepts simple directive': () => {
    const basic = directive(
      class extends Directive {
        count = 0;
        lastValue: string | undefined = undefined;
        override update(_part: Part, [v]: DirectiveParameters<this>) {
          throwIfRunOnServer();
          return this.render(v);
        }
        render(v: string) {
          if (v !== this.lastValue) {
            this.lastValue = v;
            this.count++;
          }
          return `[${this.count}:${v}]`;
        }
      }
    );
    return {
      render(v: string) {
        return html` <div a="${basic(v)}"></div> `;
      },
      expectations: [
        {
          args: ['one'],
          html: '<div a="[1:one]"></div>',
        },
        {
          args: ['two'],
          html: '<div a="[2:two]"></div>',
        },
      ],
      stableSelectors: ['div'],
    };
  },

  'AttributePart directive gets PartInfo': () => {
    const info = directive(
      class extends Directive {
        partInfo: PartInfo;
        constructor(partInfo: PartInfo) {
          super(partInfo);
          this.partInfo = partInfo;
        }
        render(v: string) {
          if (this.partInfo.type !== PartType.ATTRIBUTE) {
            throw new Error('expected PartType.ATTRIBUTE');
          }
          const {tagName, name, strings} = this.partInfo;
          return `[${v}:${tagName}:${name}:${strings!.join(':')}]`;
        }
      }
    );
    return {
      render(v: string) {
        return html` <div title="a${info(v)}b"></div> `;
      },
      expectations: [
        {
          args: ['one'],
          html: '<div title="a[one:DIV:title:a:b]b"></div>',
        },
        {
          args: ['two'],
          html: '<div title="a[two:DIV:title:a:b]b"></div>',
        },
      ],
      stableSelectors: ['div'],
    };
  },

  'AttributePart accepts nested directives': () => {
    const aDirective = directive(
      class extends Directive {
        override update(_part: Part, [bool, v]: DirectiveParameters<this>) {
          throwIfRunOnServer();
          return this.render(bool, v);
        }
        render(bool: boolean, v: unknown) {
          return bool ? v : nothing;
        }
      }
    );
    const bDirective = directive(
      class extends Directive {
        count = 0;
        lastValue: string | undefined = undefined;
        override update(_part: Part, [v]: DirectiveParameters<this>) {
          throwIfRunOnServer();
          return this.render(v);
        }
        render(v: string) {
          if (v !== this.lastValue) {
            this.lastValue = v;
            this.count++;
          }
          return `[B:${this.count}:${v}]`;
        }
      }
    );
    return {
      render(bool: boolean, v: string) {
        return html` <div a="${aDirective(bool, bDirective(v))}"></div> `;
      },
      expectations: [
        {
          args: [true, 'X'],
          html: '<div a="[B:1:X]"></div>',
        },
        {
          args: [true, 'Y'],
          html: '<div a="[B:2:Y]"></div>',
        },
        {
          args: [false, 'X'],
          html: '<div></div>',
        },
        {
          args: [true, 'X'],
          html: '<div a="[B:1:X]"></div>',
        },
      ],
      stableSelectors: ['div'],
    };
  },

  'AttributePart accepts directive: classMap': {
    render(map: {}) {
      return html` <div class=${classMap(map)}></div> `;
    },
    expectations: [
      {
        args: [{foo: true, bar: false, baz: true}],
        html: '<div class="foo baz"></div>',
      },
      {
        args: [{foo: false, bar: true, baz: true, zug: true}],
        html: '<div class="bar baz zug"></div>',
      },
    ],
    stableSelectors: ['div'],
  },

  'AttributePart accepts directive: classMap (with statics)': {
    render(map: {}) {
      return html` <div class="static1 ${classMap(map)} static2"></div> `;
    },
    expectations: [
      {
        args: [{foo: true, bar: false, baz: true}],
        html: '<div class="static1 foo baz static2"></div>',
      },
      {
        args: [{foo: false, bar: true, baz: true, zug: true}],
        html: '<div class="static1 bar baz zug static2"></div>',
      },
    ],
    stableSelectors: ['div'],
  },

  'AttributePart accepts directive: styleMap': {
    render(map: {}) {
      return html` <div style=${styleMap(map)}></div> `;
    },
    expectations: [
      {
        // Note that (at least on chrome, vendor-prefixed properties get
        // collapsed down to the standard property name when re-parsed on the
        // browser)
        args: [
          {
            height: '5px',
            paddingTop: '10px',
          },
        ],
        html: '<div style="height: 5px; padding-top: 10px;"></div>',
      },
      {
        args: [
          {
            paddingTop: '20px',
            backgroundColor: 'white',
          },
        ],
        html: '<div style="padding-top: 20px; background-color: white;"></div>',
      },
    ],
    // styleMap does not dirty check individual properties before setting,
    // which causes an attribute mutation even if the text has not changed
    expectMutationsOnFirstRender: true,
    stableSelectors: ['div'],
  },

  'AttributePart accepts directive: styleMap (custom properties & browser-prefixed)':
    {
      // The parsed results of style text with custom properties and browser
      // prefixes differs across browsers (due to whitespace and re-writing
      // prefixed names) enough to make a single cross-platform assertion
      // difficult. For now, just test these on Chrome.
      skip: Boolean(
        globalThis.navigator && !navigator.userAgent.match(/Chrome/)
      ),
      render(map: {}) {
        return html` <div style=${styleMap(map)}></div> `;
      },
      expectations: [
        {
          // Note that (at least on chrome, vendor-prefixed properties get
          // collapsed down to the standard property name when re-parsed on the
          // browser)
          args: [
            {
              '--my-prop': 'green',
              webkitAppearance: 'none',
            },
          ],
          html: anyHtml([
            '<div style="--my-prop: green; appearance: none;"></div>',
            '<div style="--my-prop:green; appearance: none;"></div>',
          ]),
        },
        {
          args: [
            {
              '--my-prop': 'gray',
              webkitAppearance: 'inherit',
            },
          ],
          html: anyHtml([
            '<div style="--my-prop: gray; appearance: inherit;"></div>',
            '<div style="--my-prop:gray; appearance: inherit;"></div>',
          ]),
        },
      ],
      // styleMap does not dirty check individual properties before setting,
      // which causes an attribute mutation even if the text has not changed
      expectMutationsOnFirstRender: true,
      stableSelectors: ['div'],
    },

  'AttributePart accepts directive: styleMap (with statics)': {
    render(map: {}) {
      return html`
        <div style="color: red; ${styleMap(map)} height: 3px;"></div>
      `;
    },
    expectations: [
      {
        args: [{width: '5px'}],
        html: '<div style="color: red; width: 5px; height: 3px;"></div>',
      },
      {
        args: [{paddingTop: '20px'}],
        html: '<div style="color: red; height: 3px; padding-top: 20px;"></div>',
      },
    ],
    // styleMap does not dirty check individual properties before setting,
    // which causes an attribute mutation even if the text has not changed
    expectMutationsOnFirstRender: true,
    stableSelectors: ['div'],
  },

  'AttributePart accepts directive: guard': () => {
    let guardedCallCount = 0;
    const guardedValue = (bool: boolean) => {
      guardedCallCount++;
      return bool ? 'true' : 'false';
    };
    return {
      render(bool: boolean) {
        return html`
          <div attr="${guard([bool], () => guardedValue(bool))}"></div>
        `;
      },
      expectations: [
        {
          args: [true],
          html: '<div attr="true"></div>',
          check(assert: Chai.Assert) {
            assert.equal(guardedCallCount, 1);
          },
        },
        {
          args: [true],
          html: '<div attr="true"></div>',
          check(assert: Chai.Assert) {
            assert.equal(guardedCallCount, 1);
          },
        },
        {
          args: [false],
          html: '<div attr="false"></div>',
          check(assert: Chai.Assert) {
            assert.equal(guardedCallCount, 2);
          },
        },
      ],
      stableSelectors: ['div'],
    };
  },

  'AttributePart accepts directive: until (primitive)': {
    render(...args) {
      return html` <div attr="${until(...args)}"></div> `;
    },
    expectations: [
      {
        args: ['foo'],
        html: '<div attr="foo"></div>',
      },
      {
        args: ['bar'],
        html: '<div attr="bar"></div>',
      },
    ],
    stableSelectors: ['div'],
    // until always calls setValue each render, with no dirty-check of previous
    // value
    expectMutationsOnFirstRender: true,
  },

  'AttributePart accepts directive: until (promise, primitive)': () => {
    let resolve: (v: string) => void;
    const promise = new Promise((r) => (resolve = r));
    return {
      render(...args) {
        return html` <div attr="${until(...args)}"></div> `;
      },
      expectations: [
        {
          args: [promise, 'foo'],
          html: '<div attr="foo"></div>',
        },
        {
          async setup() {
            resolve('promise');
            await promise;
          },
          args: [promise, 'foo'],
          html: '<div attr="promise"></div>',
        },
      ],
      stableSelectors: ['div'],
      // until always calls setValue each render, with no dirty-check of previous
      // value
      expectMutationsOnFirstRender: true,
    };
  },

  'AttributePart accepts directive: until (promise, promise)': () => {
    let resolve1: (v: string) => void;
    let resolve2: (v: string) => void;
    const promise1 = new Promise((r) => (resolve1 = r));
    const promise2 = new Promise((r) => (resolve2 = r));
    return {
      render(...args) {
        return html` <div attr="${until(...args)}"></div> `;
      },
      expectations: [
        {
          args: [promise2, promise1],
          html: '<div></div>',
        },
        {
          async setup() {
            resolve1('promise1');
            await promise1;
          },
          args: [promise2, promise1],
          html: '<div attr="promise1"></div>',
        },
        {
          async setup() {
            resolve2('promise2');
            await promise2;
          },
          args: [promise2, promise1],
          html: '<div attr="promise2"></div>',
        },
      ],
      stableSelectors: ['div'],
    };
  },

  'AttributePart accepts directive: ifDefined (undefined)': {
    render(v) {
      return html` <div attr="${ifDefined(v)}"></div> `;
    },
    expectations: [
      {
        args: [undefined],
        html: '<div></div>',
      },
      {
        args: ['foo'],
        html: '<div attr="foo"></div>',
      },
    ],
    stableSelectors: ['div'],
  },

  'AttributePart accepts directive: ifDefined (defined)': {
    render(v) {
      return html` <div attr="${ifDefined(v)}"></div> `;
    },
    expectations: [
      {
        args: ['foo'],
        html: '<div attr="foo"></div>',
      },
      {
        args: [undefined],
        html: '<div></div>',
      },
    ],
    stableSelectors: ['div'],
  },

  'AttributePart accepts directive: live': {
    render(v: string) {
      return html` <div attr="${live(v)}"></div> `;
    },
    expectations: [
      {
        args: ['foo'],
        html: '<div attr="foo"></div>',
      },
      {
        args: ['bar'],
        html: '<div attr="bar"></div>',
      },
    ],
    stableSelectors: ['div'],
  },

  'multiple AttributeParts on same node': {
    render(x: unknown, y: unknown) {
      return html` <div class=${x} foo=${y}></div> `;
    },
    expectations: [
      {
        args: ['A', 'B'],
        html: '<div class="A" foo="B"></div>',
      },
      {
        args: ['C', 'D'],
        html: '<div class="C" foo="D"></div>',
      },
    ],
    stableSelectors: ['div'],
  },

  'multiple AttributeParts in same attribute': {
    render(x: unknown, y: unknown) {
      return html` <div class="${x} ${y}"></div> `;
    },
    expectations: [
      {
        args: ['A', 'B'],
        html: '<div class="A B"></div>',
      },
      {
        args: ['C', 'D'],
        html: '<div class="C D"></div>',
      },
    ],
    stableSelectors: ['div'],
  },

  'multiple AttributeParts across multiple attributes': {
    render(
      a: unknown,
      b: unknown,
      c: unknown,
      d: unknown,
      e: unknown,
      f: unknown
    ) {
      return html`
        <div ab="${a} ${b}" x c="${c}" y de="${d} ${e}" f="${f}" z></div>
      `;
    },
    expectations: [
      {
        args: ['a', 'b', 'c', 'd', 'e', 'f'],
        html: '<div ab="a b" x c="c" y de="d e" f="f" z></div>',
      },
      {
        args: ['A', 'B', 'C', 'D', 'E', 'F'],
        html: '<div ab="A B" x c="C" y de="D E" f="F" z></div>',
      },
    ],
    stableSelectors: ['div'],
  },

  'AttributePart on void element': {
    render(x: string) {
      return html`<input class=${x} />`;
    },
    expectations: [
      {
        args: ['TEST'],
        html: '<input class="TEST">',
      },
      {
        args: ['TEST2'],
        html: '<input class="TEST2">',
      },
    ],
    stableSelectors: ['input'],
  },

  'AttributePart on void element in shadow root': {
    // Regression test for https://github.com/lit/lit/issues/2946.
    //
    // Confirms that we do not crash when hydrating a shadow root containing an
    // immediate child that is a void element with an attribute binding. This is
    // an edge case because when the HTML parser encounters a void element, any
    // children it has, including our <!--lit-node 0--> comments, become
    // siblings instead of children.
    registerElements() {
      class VoidElementHost extends LitElement {
        @property()
        maxLen = 64;

        override render() {
          return html`<input max=${this.maxLen} />`;
        }
      }
      customElements.define('void-element-host', VoidElementHost);
    },
    render() {
      return html`<void-element-host></void-element-host>`;
    },
    expectations: [
      {
        args: [],
        html: '<void-element-host></void-element-host>',
        async check(assert: Chai.Assert, dom: HTMLElement) {
          const host = dom.querySelector('void-element-host') as LitElement & {
            maxLen: number;
          };
          assert.instanceOf(host, LitElement);
          assert.equal(host.maxLen, 64);

          await host.updateComplete;
          // eslint-disable-next-line @typescript-eslint/no-non-null-asserted-optional-chain
          const input = host.shadowRoot?.querySelector('input')!;
          assert.instanceOf(input, HTMLElement);
          assert.equal(input.getAttribute('max'), '64');

          host.maxLen++;
          await host.updateComplete;
          assert.equal(input.getAttribute('max'), '65');
        },
      },
    ],
    stableSelectors: ['input'],
  },

  'AttributePart on raw text element in shadow root': {
    // Regression test for https://github.com/lit/lit/issues/3663.
    //
    // Confirms that attribute bindings to raw text elements now
    // work as expected.
    registerElements() {
      class RawElementHost extends LitElement {
        @property()
        text = 'hello';

        override render() {
          return html`<textarea .value=${this.text}></textarea>`;
        }
      }
      customElements.define('raw-element-host', RawElementHost);
    },
    render() {
      return html`<raw-element-host></raw-element-host>`;
    },
    expectations: [
      {
        args: [],
        html: '<raw-element-host></raw-element-host>',
        async check(assert: Chai.Assert, dom: HTMLElement) {
          const host = dom.querySelector('raw-element-host') as LitElement & {
            text: string;
          };
          assert.instanceOf(host, LitElement);
          assert.equal(host.text, 'hello');

          await host.updateComplete;
          const textarea = host.shadowRoot?.querySelector('textarea');
          assert.equal(textarea?.value, 'hello');

          host.text = 'goodbye';
          await host.updateComplete;
          assert.equal(textarea?.value, 'goodbye');
        },
      },
    ],
    stableSelectors: ['textarea'],
  },

  /******************************************************
   * PropertyPart tests
   ******************************************************/

  'PropertyPart accepts a string': {
    render(x: unknown) {
      return html` <div .prop=${x}></div> `;
    },
    expectations: [
      {
        args: ['foo'],
        html: '<div></div>',
        check(assert: Chai.Assert, dom: HTMLElement) {
          assert.strictEqual(
            (dom.querySelector('div') as DivWithProp).prop,
            'foo'
          );
        },
      },
      {
        args: ['foo2'],
        html: '<div></div>',
        check(assert: Chai.Assert, dom: HTMLElement) {
          assert.strictEqual(
            (dom.querySelector('div') as DivWithProp).prop,
            'foo2'
          );
        },
      },
    ],
    stableSelectors: ['div'],
  },

  'PropertyPart accepts a string (reflected + camelCase)': {
    render(x: unknown) {
      return html` <div .className=${x}></div> `;
    },
    expectations: [
      {
        args: ['foo'],
        html: '<div class="foo"></div>',
        check(assert: Chai.Assert, dom: HTMLElement) {
          assert.strictEqual(dom.querySelector('div')!.className, 'foo');
        },
      },
      {
        args: ['foo2'],
        html: '<div class="foo2"></div>',
        check(assert: Chai.Assert, dom: HTMLElement) {
          assert.strictEqual(dom.querySelector('div')!.className, 'foo2');
        },
      },
    ],
    stableSelectors: ['div'],
    // We set properties during hydration, and natively-reflecting properties
    // will trigger a "mutation" even when set to the same value that was
    // rendered to its attribute
    expectMutationsDuringHydration: true,
  },

  'PropertyPart accepts a number': {
    render(x: unknown) {
      return html` <div .prop=${x}></div> `;
    },
    expectations: [
      {
        args: [1],
        html: '<div></div>',
        check(assert: Chai.Assert, dom: HTMLElement) {
          assert.strictEqual((dom.querySelector('div') as DivWithProp).prop, 1);
        },
      },
      {
        args: [2],
        html: '<div></div>',
        check(assert: Chai.Assert, dom: HTMLElement) {
          assert.strictEqual((dom.querySelector('div') as DivWithProp).prop, 2);
        },
      },
    ],
    stableSelectors: ['div'],
  },

  'PropertyPart accepts a number (reflected)': {
    render(x: unknown) {
      return html` <div .className=${x}></div> `;
    },
    expectations: [
      {
        args: [1],
        html: '<div class="1"></div>',
        check(assert: Chai.Assert, dom: HTMLElement) {
          // Note className coerces to string
          assert.strictEqual(dom.querySelector('div')!.className, '1');
        },
      },
      {
        args: [2],
        html: '<div class="2"></div>',
        check(assert: Chai.Assert, dom: HTMLElement) {
          // Note className coerces to string
          assert.strictEqual(dom.querySelector('div')!.className, '2');
        },
      },
    ],
    stableSelectors: ['div'],
    // We set properties during hydration, and natively-reflecting properties
    // will trigger a "mutation" even when set to the same value that was
    // rendered to its attribute
    expectMutationsDuringHydration: true,
  },

  'PropertyPart accepts a boolean': {
    render(x: unknown) {
      return html` <div .prop=${x}></div> `;
    },
    expectations: [
      {
        args: [false],
        html: '<div></div>',
        check(assert: Chai.Assert, dom: HTMLElement) {
          assert.strictEqual(
            (dom.querySelector('div') as DivWithProp).prop,
            false
          );
        },
      },
      {
        args: [true],
        html: '<div></div>',
        check(assert: Chai.Assert, dom: HTMLElement) {
          assert.strictEqual(
            (dom.querySelector('div') as DivWithProp).prop,
            true
          );
        },
      },
    ],
    stableSelectors: ['div'],
  },

  'PropertyPart accepts a boolean (reflected)': {
    render(x: unknown) {
      return html` <div .className=${x}></div> `;
    },
    expectations: [
      {
        args: [false],
        html: '<div class="false"></div>',
        check(assert: Chai.Assert, dom: HTMLElement) {
          // Note className coerces to string
          assert.strictEqual(dom.querySelector('div')!.className, 'false');
        },
      },
      {
        args: [true],
        html: '<div class="true"></div>',
        check(assert: Chai.Assert, dom: HTMLElement) {
          // Note className coerces to string
          assert.strictEqual(dom.querySelector('div')!.className, 'true');
        },
      },
    ],
    stableSelectors: ['div'],
    // We set properties during hydration, and natively-reflecting properties
    // will trigger a "mutation" even when set to the same value that was
    // rendered to its attribute
    expectMutationsDuringHydration: true,
  },

  'PropertyPart accepts undefined': {
    render(x: unknown) {
      return html` <div .prop=${x}></div> `;
    },
    expectations: [
      {
        args: [undefined],
        html: '<div></div>',
        check(assert: Chai.Assert, dom: HTMLElement) {
          assert.strictEqual(
            (dom.querySelector('div') as DivWithProp).prop,
            undefined
          );
        },
      },
      {
        args: [1],
        html: '<div></div>',
        check(assert: Chai.Assert, dom: HTMLElement) {
          assert.strictEqual((dom.querySelector('div') as DivWithProp).prop, 1);
        },
      },
    ],
    stableSelectors: ['div'],
  },

  'PropertyPart accepts undefined (reflected)': {
    render(x: unknown) {
      return html` <div .className=${x}></div> `;
    },
    expectations: [
      {
        args: [undefined],
        html: '<div class="undefined"></div>',
        check(assert: Chai.Assert, dom: HTMLElement) {
          // Note className coerces to string
          assert.strictEqual(dom.querySelector('div')!.className, 'undefined');
        },
      },
      {
        args: [1],
        html: '<div class="1"></div>',
        check(assert: Chai.Assert, dom: HTMLElement) {
          // Note className coerces to string
          assert.strictEqual(dom.querySelector('div')!.className, '1');
        },
      },
    ],
    stableSelectors: ['div'],
    // We set properties during hydration, and natively-reflecting properties
    // will trigger a "mutation" even when set to the same value that was
    // rendered to its attribute
    expectMutationsDuringHydration: true,
  },

  'PropertyPart accepts null': {
    render(x: unknown) {
      return html` <div .prop=${x}></div> `;
    },
    expectations: [
      {
        args: [null],
        html: '<div></div>',
        check(assert: Chai.Assert, dom: HTMLElement) {
          assert.strictEqual(
            (dom.querySelector('div') as DivWithProp).prop,
            null
          );
        },
      },
      {
        args: [1],
        html: '<div></div>',
        check(assert: Chai.Assert, dom: HTMLElement) {
          assert.strictEqual((dom.querySelector('div') as DivWithProp).prop, 1);
        },
      },
    ],
    stableSelectors: ['div'],
  },

  'PropertyPart accepts null (reflected)': {
    render(x: unknown) {
      return html` <div .className=${x}></div> `;
    },
    expectations: [
      {
        args: [null],
        html: '<div class="null"></div>',
        check(assert: Chai.Assert, dom: HTMLElement) {
          // Note className coerces to string
          assert.strictEqual(dom.querySelector('div')!.className, 'null');
        },
      },
      {
        args: [1],
        html: '<div class="1"></div>',
        check(assert: Chai.Assert, dom: HTMLElement) {
          // Note className coerces to string
          assert.strictEqual(dom.querySelector('div')!.className, '1');
        },
      },
    ],
    stableSelectors: ['div'],
    // We set properties during hydration, and natively-reflecting properties
    // will trigger a "mutation" even when set to the same value that was
    // rendered to its attribute
    expectMutationsDuringHydration: true,
  },

  'PropertyPart accepts noChange': {
    render(x: unknown) {
      return html` <div .prop=${x}></div> `;
    },
    expectations: [
      {
        args: [noChange],
        html: '<div></div>',
        check(assert: Chai.Assert, dom: HTMLElement) {
          // Ideally this would be `notProperty`, but this is actually how
          // the client-side works right now, because the committer starts off
          // as dirty
          assert.strictEqual(
            (dom.querySelector('div') as DivWithProp).prop,
            undefined
          );
        },
      },
      {
        args: [1],
        html: '<div></div>',
        check(assert: Chai.Assert, dom: HTMLElement) {
          assert.strictEqual((dom.querySelector('div') as DivWithProp).prop, 1);
        },
      },
    ],
    stableSelectors: ['div'],
  },

  'PropertyPart accepts noChange (reflected)': {
    render(x: unknown) {
      return html` <div .className=${x}></div> `;
    },
    expectations: [
      {
        args: [noChange],
        html: '<div></div>',
        check(assert: Chai.Assert, dom: HTMLElement) {
          // className will always read as '' when unset
          assert.strictEqual(dom.querySelector('div')!.className, '');
        },
      },
      {
        args: [1],
        html: '<div class="1"></div>',
        check(assert: Chai.Assert, dom: HTMLElement) {
          // Note className coerces to string
          assert.strictEqual(dom.querySelector('div')!.className, '1');
        },
      },
    ],
    stableSelectors: ['div'],
  },

  'PropertyPart accepts nothing': {
    render(x: unknown) {
      return html` <div .prop=${x}></div> `;
    },
    expectations: [
      {
        args: [nothing],
        html: '<div></div>',
        check(assert: Chai.Assert, dom: HTMLElement) {
          assert.strictEqual(
            (dom.querySelector('div') as DivWithProp).prop,
            undefined
          );
        },
      },
      {
        args: [1],
        html: '<div></div>',
        check(assert: Chai.Assert, dom: HTMLElement) {
          assert.strictEqual((dom.querySelector('div') as DivWithProp).prop, 1);
        },
      },
    ],
    stableSelectors: ['div'],
  },

  'PropertyPart accepts nothing (reflected)': {
    // TODO: the current client-side does nothing special with `nothing`, just
    // passes it on to the property; is that what we want?
    render(x: unknown) {
      return html` <div .className=${x}></div> `;
    },
    expectations: [
      {
        args: [nothing],
        html: '<div></div>',
        check(assert: Chai.Assert, dom: HTMLElement) {
          // className will always read as '' when unset
          assert.strictEqual(dom.querySelector('div')!.className, '');
        },
      },
      {
        args: [1],
        html: '<div class="1"></div>',
        check(assert: Chai.Assert, dom: HTMLElement) {
          // Note className coerces to string
          assert.strictEqual(dom.querySelector('div')!.className, '1');
        },
      },
    ],
    stableSelectors: ['div'],
    // We set properties during hydration, and natively-reflecting properties
    // will trigger a "mutation" even when set to the same value that was
    // rendered to its attribute
    expectMutationsDuringHydration: true,
    // Objects don't dirty check, so we get another mutation during first render
    expectMutationsOnFirstRender: true,
  },

  'PropertyPart accepts a symbol': () => {
    const testSymbol = Symbol();
    return {
      render(x: unknown) {
        return html` <div .prop=${x}></div> `;
      },
      expectations: [
        {
          args: [testSymbol],
          html: '<div></div>',
          check(assert: Chai.Assert, dom: HTMLElement) {
            assert.strictEqual(
              (dom.querySelector('div') as DivWithProp).prop,
              testSymbol
            );
          },
        },
        {
          args: [1],
          html: '<div></div>',
          check(assert: Chai.Assert, dom: HTMLElement) {
            assert.strictEqual(
              (dom.querySelector('div') as DivWithProp).prop,
              1
            );
          },
        },
      ],
      stableSelectors: ['div'],
    };
  },

  'PropertyPart accepts an object': () => {
    const testObject = {};
    return {
      render(x: unknown) {
        return html` <div .prop=${x}></div> `;
      },
      expectations: [
        {
          args: [testObject],
          html: '<div></div>',
          check(assert: Chai.Assert, dom: HTMLElement) {
            assert.strictEqual(
              (dom.querySelector('div') as DivWithProp).prop,
              testObject
            );
          },
        },
        {
          args: [1],
          html: '<div></div>',
          check(assert: Chai.Assert, dom: HTMLElement) {
            assert.strictEqual(
              (dom.querySelector('div') as DivWithProp).prop,
              1
            );
          },
        },
      ],
      stableSelectors: ['div'],
    };
  },

  'PropertyPart accepts an object (reflected)': () => {
    const testObject = {};
    return {
      render(x: unknown) {
        return html` <div .className=${x}></div> `;
      },
      expectations: [
        {
          args: [testObject],
          html: '<div class="[object Object]"></div>',
          check(assert: Chai.Assert, dom: HTMLElement) {
            // Note className coerces to string
            assert.strictEqual(
              dom.querySelector('div')!.className,
              '[object Object]'
            );
          },
        },
        {
          args: [1],
          html: '<div class="1"></div>',
          check(assert: Chai.Assert, dom: HTMLElement) {
            // Note className coerces to string
            assert.strictEqual(dom.querySelector('div')!.className, '1');
          },
        },
      ],
      stableSelectors: ['div'],
      // We set properties during hydration, and natively-reflecting properties
      // will trigger a "mutation" even when set to the same value that was
      // rendered to its attribute
      expectMutationsDuringHydration: true,
      // Objects don't dirty check, so we get another mutation during first render
      expectMutationsOnFirstRender: true,
    };
  },

  'PropertyPart accepts an array': () => {
    const testArray = [1, 2, 3];
    return {
      render(x: unknown) {
        return html` <div .prop=${x}></div> `;
      },
      expectations: [
        {
          args: [testArray],
          html: '<div></div>',
          check(assert: Chai.Assert, dom: HTMLElement) {
            assert.strictEqual(
              (dom.querySelector('div') as DivWithProp).prop,
              testArray
            );
          },
        },
        {
          args: [1],
          html: '<div></div>',
          check(assert: Chai.Assert, dom: HTMLElement) {
            assert.strictEqual(
              (dom.querySelector('div') as DivWithProp).prop,
              1
            );
          },
        },
      ],
      stableSelectors: ['div'],
    };
  },

  'PropertyPart accepts an array (reflected)': () => {
    const testArray = [1, 2, 3];
    return {
      render(x: unknown) {
        return html` <div .className=${x}></div> `;
      },
      expectations: [
        {
          args: [testArray],
          html: '<div class="1,2,3"></div>',
          check(assert: Chai.Assert, dom: HTMLElement) {
            // Note className coerces to string
            assert.strictEqual(dom.querySelector('div')!.className, '1,2,3');
          },
        },
        {
          args: [1],
          html: '<div class="1"></div>',
          check(assert: Chai.Assert, dom: HTMLElement) {
            // Note className coerces to string
            assert.strictEqual(dom.querySelector('div')!.className, '1');
          },
        },
      ],
      stableSelectors: ['div'],
      // We set properties during hydration, and natively-reflecting properties
      // will trigger a "mutation" even when set to the same value that was
      // rendered to its attribute
      expectMutationsDuringHydration: true,
      // Arrays don't dirty check, so we get another mutation during first render
      expectMutationsOnFirstRender: true,
    };
  },

  'PropertyPart accepts a function': () => {
    const testFunction = () => 'test function';
    return {
      render(x: unknown) {
        return html` <div .prop=${x}></div> `;
      },
      expectations: [
        {
          args: [testFunction],
          html: '<div></div>',
          check(assert: Chai.Assert, dom: HTMLElement) {
            assert.strictEqual(
              (dom.querySelector('div') as DivWithProp).prop,
              testFunction
            );
          },
        },
        {
          args: [1],
          html: '<div></div>',
          check(assert: Chai.Assert, dom: HTMLElement) {
            assert.strictEqual(
              (dom.querySelector('div') as DivWithProp).prop,
              1
            );
          },
        },
      ],
      stableSelectors: ['div'],
    };
  },

  'PropertyPart accepts a function (reflected)': () => {
    const testFunction = () => 'test function';
    return {
      render(x: unknown) {
        return html` <div .className=${x}></div> `;
      },
      expectations: [
        {
          args: [testFunction],
          html: `<div class="() => 'test function'"></div>`,
          check(assert: Chai.Assert, dom: HTMLElement) {
            // Note className coerces to string
            assert.strictEqual(
              dom.querySelector('div')!.className,
              `() => 'test function'`
            );
          },
        },
        {
          args: [1],
          html: '<div class="1"></div>',
          check(assert: Chai.Assert, dom: HTMLElement) {
            // Note className coerces to string
            assert.strictEqual(dom.querySelector('div')!.className, '1');
          },
        },
      ],
      stableSelectors: ['div'],
      // We set properties during hydration, and natively-reflecting properties
      // will trigger a "mutation" even when set to the same value that was
      // rendered to its attribute
      expectMutationsDuringHydration: true,
      // Arrays don't dirty check, so we get another mutation during first render
      expectMutationsOnFirstRender: true,
    };
  },

  'PropertyPart directive gets PartInfo': () => {
    const info = directive(
      class extends Directive {
        partInfo: PartInfo;
        constructor(partInfo: PartInfo) {
          super(partInfo);
          this.partInfo = partInfo;
        }
        render(v: string) {
          if (this.partInfo.type !== PartType.PROPERTY) {
            throw new Error('expected PartType.PROPERTY');
          }
          const {tagName, name, strings} = this.partInfo;
          return `[${v}:${tagName}:${name}:${strings!.join(':')}]`;
        }
      }
    );
    return {
      render(v: string) {
        return html` <div .title="a${info(v)}b"></div> `;
      },
      expectations: [
        {
          args: ['one'],
          html: '<div title="a[one:DIV:title:a:b]b"></div>',
        },
        {
          args: ['two'],
          html: '<div title="a[two:DIV:title:a:b]b"></div>',
        },
      ],
      stableSelectors: ['div'],
      // We set properties during hydration, and natively-reflecting properties
      // will trigger a "mutation" even when set to the same value that was
      // rendered to its attribute
      expectMutationsDuringHydration: true,
    };
  },

  'PropertyPart accepts directive: guard': () => {
    let guardedCallCount = 0;
    const guardedValue = (bool: boolean) => {
      guardedCallCount++;
      return bool;
    };
    return {
      render(bool: boolean) {
        return html`
          <div .prop="${guard([bool], () => guardedValue(bool))}"></div>
        `;
      },
      expectations: [
        {
          args: [true],
          html: '<div></div>',
          check(assert: Chai.Assert, dom: HTMLElement) {
            assert.equal(guardedCallCount, 1);
            assert.strictEqual(
              (dom.querySelector('div') as DivWithProp).prop,
              true
            );
          },
        },
        {
          args: [true],
          html: '<div></div>',
          check(assert: Chai.Assert, dom: HTMLElement) {
            assert.equal(guardedCallCount, 1);
            assert.strictEqual(
              (dom.querySelector('div') as DivWithProp).prop,
              true
            );
          },
        },
        {
          args: [false],
          html: '<div></div>',
          check(assert: Chai.Assert, dom: HTMLElement) {
            assert.equal(guardedCallCount, 2);
            assert.strictEqual(
              (dom.querySelector('div') as DivWithProp).prop,
              false
            );
          },
        },
      ],
      stableSelectors: ['div'],
    };
  },

  'PropertyPart accepts directive: guard (reflected)': () => {
    let guardedCallCount = 0;
    const guardedValue = (v: string) => {
      guardedCallCount++;
      return v;
    };
    return {
      render(v: string) {
        return html`
          <div .className="${guard([v], () => guardedValue(v))}"></div>
        `;
      },
      expectations: [
        {
          args: ['foo'],
          html: '<div class="foo"></div>',
          check(assert: Chai.Assert, dom: HTMLElement) {
            assert.equal(guardedCallCount, 1);
            // Note className coerces to string
            assert.strictEqual(dom.querySelector('div')!.className, 'foo');
          },
        },
        {
          args: ['foo'],
          html: '<div class="foo"></div>',
          check(assert: Chai.Assert, dom: HTMLElement) {
            assert.equal(guardedCallCount, 1);
            // Note className coerces to string
            assert.strictEqual(dom.querySelector('div')!.className, 'foo');
          },
        },
        {
          args: ['bar'],
          html: '<div class="bar"></div>',
          check(assert: Chai.Assert, dom: HTMLElement) {
            assert.equal(guardedCallCount, 2);
            // Note className coerces to string
            assert.strictEqual(dom.querySelector('div')!.className, 'bar');
          },
        },
      ],
      stableSelectors: ['div'],
      // We set properties during hydration, and natively-reflecting properties
      // will trigger a "mutation" even when set to the same value that was
      // rendered to its attribute
      expectMutationsDuringHydration: true,
    };
  },

  'PropertyPart accepts directive: until (primitive)': {
    render(...args) {
      return html` <div .prop="${until(...args)}"></div> `;
    },
    expectations: [
      {
        args: ['foo'],
        html: '<div></div>',
        check(assert: Chai.Assert, dom: HTMLElement) {
          assert.strictEqual(
            (dom.querySelector('div') as DivWithProp).prop,
            'foo'
          );
        },
      },
      {
        args: ['bar'],
        html: '<div></div>',
        check(assert: Chai.Assert, dom: HTMLElement) {
          assert.strictEqual(
            (dom.querySelector('div') as DivWithProp).prop,
            'bar'
          );
        },
      },
    ],
    stableSelectors: ['div'],
    // until always calls setValue each render, with no dirty-check of previous
    // value
    expectMutationsOnFirstRender: true,
  },

  'PropertyPart accepts directive: until (primitive) (reflected)': {
    render(...args) {
      return html` <div .className="${until(...args)}"></div> `;
    },
    expectations: [
      {
        args: ['foo'],
        html: '<div class="foo"></div>',
        check(assert: Chai.Assert, dom: HTMLElement) {
          // Note className coerces to string
          assert.strictEqual(dom.querySelector('div')!.className, 'foo');
        },
      },
      {
        args: ['bar'],
        html: '<div class="bar"></div>',
        check(assert: Chai.Assert, dom: HTMLElement) {
          // Note className coerces to string
          assert.strictEqual(dom.querySelector('div')!.className, 'bar');
        },
      },
    ],
    stableSelectors: ['div'],
    // We set properties during hydration, and natively-reflecting properties
    // will trigger a "mutation" even when set to the same value that was
    // rendered to its attribute
    expectMutationsDuringHydration: true,
    // until always calls setValue each render, with no dirty-check of previous
    // value
    expectMutationsOnFirstRender: true,
  },

  'PropertyPart accepts directive: until (promise, primitive)': () => {
    let resolve: (v: string) => void;
    const promise = new Promise((r) => (resolve = r));
    return {
      render(...args) {
        return html` <div .prop="${until(...args)}"></div> `;
      },
      expectations: [
        {
          args: [promise, 'foo'],
          html: '<div></div>',
          check(assert: Chai.Assert, dom: HTMLElement) {
            assert.strictEqual(
              (dom.querySelector('div') as DivWithProp).prop,
              'foo'
            );
          },
        },
        {
          async setup() {
            resolve('promise');
            await promise;
          },
          args: [promise, 'foo'],
          html: '<div></div>',
          check(assert: Chai.Assert, dom: HTMLElement) {
            assert.strictEqual(
              (dom.querySelector('div') as DivWithProp).prop,
              'promise'
            );
          },
        },
      ],
      stableSelectors: ['div'],
      // until always calls setValue each render, with no dirty-check of previous
      // value
      expectMutationsOnFirstRender: true,
    };
  },

  'PropertyPart accepts directive: until (promise, primitive) (reflected)':
    () => {
      let resolve: (v: string) => void;
      const promise = new Promise((r) => (resolve = r));
      return {
        render(...args) {
          return html` <div .className="${until(...args)}"></div> `;
        },
        expectations: [
          {
            args: [promise, 'foo'],
            html: '<div class="foo"></div>',
            check(assert: Chai.Assert, dom: HTMLElement) {
              // Note className coerces to string
              assert.strictEqual(dom.querySelector('div')!.className, 'foo');
            },
          },
          {
            async setup() {
              resolve('promise');
              await promise;
            },
            args: [promise, 'foo'],
            html: '<div class="promise"></div>',
            check(assert: Chai.Assert, dom: HTMLElement) {
              // Note className coerces to string
              assert.strictEqual(
                dom.querySelector('div')!.className,
                'promise'
              );
            },
          },
        ],
        stableSelectors: ['div'],
        // We set properties during hydration, and natively-reflecting properties
        // will trigger a "mutation" even when set to the same value that was
        // rendered to its attribute
        expectMutationsDuringHydration: true,
        // until always calls setValue each render, with no dirty-check of previous
        // value
        expectMutationsOnFirstRender: true,
      };
    },

  'PropertyPart accepts directive: until (promise, promise)': () => {
    let resolve1: (v: string) => void;
    let resolve2: (v: string) => void;
    const promise1 = new Promise((r) => (resolve1 = r));
    const promise2 = new Promise((r) => (resolve2 = r));
    return {
      render(...args) {
        return html` <div .prop="${until(...args)}"></div> `;
      },
      expectations: [
        {
          args: [promise2, promise1],
          html: '<div></div>',
          check(assert: Chai.Assert, dom: HTMLElement) {
            assert.notProperty(dom.querySelector('div') as DivWithProp, 'prop');
          },
        },
        {
          async setup() {
            resolve1('promise1');
            await promise1;
          },
          args: [promise2, promise1],
          html: '<div></div>',
          check(assert: Chai.Assert, dom: HTMLElement) {
            assert.strictEqual(
              (dom.querySelector('div') as DivWithProp).prop,
              'promise1'
            );
          },
        },
        {
          async setup() {
            resolve2('promise2');
            await promise2;
          },
          args: [promise2, promise1],
          html: '<div></div>',
          check(assert: Chai.Assert, dom: HTMLElement) {
            assert.strictEqual(
              (dom.querySelector('div') as DivWithProp).prop,
              'promise2'
            );
          },
        },
      ],
      stableSelectors: ['div'],
    };
  },

  'PropertyPart accepts directive: until (promise, promise) (reflected)':
    () => {
      let resolve1: (v: string) => void;
      let resolve2: (v: string) => void;
      const promise1 = new Promise((r) => (resolve1 = r));
      const promise2 = new Promise((r) => (resolve2 = r));
      return {
        render(...args) {
          return html` <div .className="${until(...args)}"></div> `;
        },
        expectations: [
          {
            args: [promise2, promise1],
            html: '<div></div>',
            check(assert: Chai.Assert, dom: HTMLElement) {
              // Note className coerces to string
              assert.strictEqual(dom.querySelector('div')!.className, '');
            },
          },
          {
            async setup() {
              resolve1('promise1');
              await promise1;
            },
            args: [promise2, promise1],
            html: '<div class="promise1"></div>',
            check(assert: Chai.Assert, dom: HTMLElement) {
              // Note className coerces to string
              assert.strictEqual(
                dom.querySelector('div')!.className,
                'promise1'
              );
            },
          },
          {
            async setup() {
              resolve2('promise2');
              await promise2;
            },
            args: [promise2, promise1],
            html: '<div class="promise2"></div>',
            check(assert: Chai.Assert, dom: HTMLElement) {
              // Note className coerces to string
              assert.strictEqual(
                dom.querySelector('div')!.className,
                'promise2'
              );
            },
          },
        ],
        stableSelectors: ['div'],
      };
    },

  'PropertyPart accepts directive: ifDefined (undefined)': {
    render(v) {
      return html` <div .prop="${ifDefined(v)}"></div> `;
    },
    expectations: [
      {
        args: [undefined],
        html: '<div></div>',
        check(assert: Chai.Assert, dom: HTMLElement) {
          assert.notProperty(dom.querySelector('div') as DivWithProp, 'prop');
        },
      },
      {
        args: ['foo'],
        html: '<div></div>',
        check(assert: Chai.Assert, dom: HTMLElement) {
          assert.strictEqual(
            (dom.querySelector('div') as DivWithProp).prop,
            'foo'
          );
        },
      },
    ],
    stableSelectors: ['div'],
  },

  'PropertyPart accepts directive: ifDefined (undefined) (reflected)': {
    render(v) {
      return html` <div .className="${ifDefined(v)}"></div> `;
    },
    expectations: [
      {
        args: [undefined],
        html: '<div></div>',
        check(assert: Chai.Assert, dom: HTMLElement) {
          // Note className coerces to string
          assert.strictEqual(dom.querySelector('div')!.className, '');
        },
      },
      {
        args: ['foo'],
        html: '<div class="foo"></div>',
        check(assert: Chai.Assert, dom: HTMLElement) {
          // Note className coerces to string
          assert.strictEqual(dom.querySelector('div')!.className, 'foo');
        },
      },
    ],
    stableSelectors: ['div'],
  },

  'PropertyPart accepts directive: ifDefined (defined)': {
    render(v) {
      return html` <div .prop="${ifDefined(v)}"></div> `;
    },
    expectations: [
      {
        args: ['foo'],
        html: '<div></div>',
        check(assert: Chai.Assert, dom: HTMLElement) {
          assert.strictEqual(
            (dom.querySelector('div') as DivWithProp).prop,
            'foo'
          );
        },
      },
      {
        args: [undefined],
        html: '<div></div>',
        check(assert: Chai.Assert, dom: HTMLElement) {
          assert.strictEqual(
            (dom.querySelector('div') as DivWithProp).prop,
            undefined
          );
        },
      },
    ],
    stableSelectors: ['div'],
  },

  'PropertyPart accepts directive: ifDefined (defined) (reflected)': {
    render(v) {
      return html` <div .className="${ifDefined(v)}"></div> `;
    },
    expectations: [
      {
        args: ['foo'],
        html: '<div class="foo"></div>',
        check(assert: Chai.Assert, dom: HTMLElement) {
          // Note className coerces to string
          assert.strictEqual(dom.querySelector('div')!.className, 'foo');
        },
      },
      {
        args: [undefined],
        // `ifDefined` is supposed to be a no-op for non-attribute parts, which
        // means it sets `undefined` through, which sets it to the className
        // property which is coerced to 'undefined' and reflected
        html: '<div class="undefined"></div>',
        check(assert: Chai.Assert, dom: HTMLElement) {
          // Note className coerces to string
          assert.strictEqual(dom.querySelector('div')!.className, 'undefined');
        },
      },
    ],
    stableSelectors: ['div'],
    // We set properties during hydration, and natively-reflecting properties
    // will trigger a "mutation" even when set to the same value that was
    // rendered to its attribute
    expectMutationsDuringHydration: true,
  },

  'PropertyPart accepts directive: live': {
    render(v: string) {
      return html` <div .prop="${live(v)}"></div> `;
    },
    expectations: [
      {
        args: ['foo'],
        html: '<div></div>',
        check(assert: Chai.Assert, dom: HTMLElement) {
          assert.strictEqual(
            (dom.querySelector('div') as DivWithProp).prop,
            'foo'
          );
        },
      },
      {
        args: ['bar'],
        html: '<div></div>',
        check(assert: Chai.Assert, dom: HTMLElement) {
          assert.strictEqual(
            (dom.querySelector('div') as DivWithProp).prop,
            'bar'
          );
        },
      },
    ],
    stableSelectors: ['div'],
  },

  'PropertyPart accepts directive: live (reflected)': {
    render(v: string) {
      return html` <div .className="${live(v)}"></div> `;
    },
    expectations: [
      {
        args: ['foo'],
        html: '<div class="foo"></div>',
        check(assert: Chai.Assert, dom: HTMLElement) {
          // Note className coerces to string
          assert.strictEqual(dom.querySelector('div')!.className, 'foo');
        },
      },
      {
        args: ['bar'],
        html: '<div class="bar"></div>',
        check(assert: Chai.Assert, dom: HTMLElement) {
          // Note className coerces to string
          assert.strictEqual(dom.querySelector('div')!.className, 'bar');
        },
      },
    ],
    stableSelectors: ['div'],
  },

  'multiple PropertyParts on same node': {
    render(x: unknown, y: unknown) {
      return html` <div .prop=${x} .prop2=${y}></div> `;
    },
    expectations: [
      {
        args: [1, true],
        html: '<div></div>',
        check(assert: Chai.Assert, dom: HTMLElement) {
          assert.strictEqual((dom.querySelector('div') as DivWithProp).prop, 1);
          assert.strictEqual(
            (dom.querySelector('div') as DivWithProp).prop2,
            true
          );
        },
      },
      {
        args: [2, false],
        html: '<div></div>',
        check(assert: Chai.Assert, dom: HTMLElement) {
          assert.strictEqual((dom.querySelector('div') as DivWithProp).prop, 2);
          assert.strictEqual(
            (dom.querySelector('div') as DivWithProp).prop2,
            false
          );
        },
      },
    ],
    stableSelectors: ['div'],
  },

  'multiple PropertyParts in one property': {
    render(x: unknown, y: unknown) {
      return html` <div .prop="${x},${y}"></div> `;
    },
    expectations: [
      {
        args: [1, true],
        html: '<div></div>',
        check(assert: Chai.Assert, dom: HTMLElement) {
          assert.strictEqual(
            (dom.querySelector('div') as DivWithProp).prop,
            '1,true'
          );
        },
      },
      {
        args: [2, false],
        html: '<div></div>',
        check(assert: Chai.Assert, dom: HTMLElement) {
          assert.strictEqual(
            (dom.querySelector('div') as DivWithProp).prop,
            '2,false'
          );
        },
      },
    ],
    stableSelectors: ['div'],
  },

  'PropertyPart on void element': {
    render(x: string) {
      return html`<input .title=${x} />`;
    },
    expectations: [
      {
        args: ['TEST'],
        html: '<input title="TEST">',
      },
      {
        args: ['TEST2'],
        html: '<input title="TEST2">',
      },
    ],
    stableSelectors: ['input'],
    // We set properties during hydration, and natively-reflecting properties
    // will trigger a "mutation" even when set to the same value that was
    // rendered to its attribute
    expectMutationsDuringHydration: true,
  },

  /******************************************************
   * EventPart tests
   ******************************************************/

  EventPart: {
    render(listener: (e: Event) => void) {
      return html` <button @click=${listener}>X</button> `;
    },
    expectations: [
      {
        args: [
          (e: Event) => ((e.target as ClickableButton).__wasClicked = true),
        ],
        html: '<button>X</button>',
        check(assert: Chai.Assert, dom: HTMLElement) {
          const button = dom.querySelector('button')!;
          button.click();
          assert.strictEqual(
            (button as ClickableButton).__wasClicked,
            true,
            'not clicked during first render'
          );
        },
      },
      {
        args: [
          (e: Event) => ((e.target as ClickableButton).__wasClicked2 = true),
        ],
        html: '<button>X</button>',
        check(assert: Chai.Assert, dom: HTMLElement) {
          const button = dom.querySelector('button')!;
          button.click();
          assert.strictEqual(
            (button as ClickableButton).__wasClicked2,
            true,
            'not clicked during second render'
          );
        },
      },
    ],
    stableSelectors: ['button'],
  },

  'EventPart accepts directive: guard': () => {
    const listener1 = (e: Event) =>
      ((e.target as ClickableButton).__wasClicked = true);
    const listener2 = (e: Event) =>
      ((e.target as ClickableButton).__wasClicked2 = true);
    let guardedCallCount = 0;
    const guardedValue = (fn: (e: Event) => unknown) => {
      guardedCallCount++;
      return fn;
    };
    return {
      render(fn: (e: Event) => unknown) {
        return html`
          <button @click="${guard([fn], () => guardedValue(fn))}">X</button>
        `;
      },
      expectations: [
        {
          args: [listener1],
          html: '<button>X</button>',
          check(assert: Chai.Assert, dom: HTMLElement) {
            assert.equal(guardedCallCount, 1);
            const button = dom.querySelector('button')!;
            button.click();
            assert.strictEqual(
              (button as ClickableButton).__wasClicked,
              true,
              'not clicked during first render'
            );
          },
        },
        {
          args: [listener1],
          html: '<button>X</button>',
          check(assert: Chai.Assert, dom: HTMLElement) {
            assert.equal(guardedCallCount, 1);
            const button = dom.querySelector('button')!;
            button.click();
            assert.strictEqual(
              (button as ClickableButton).__wasClicked,
              true,
              'not clicked during second render'
            );
          },
        },
        {
          args: [listener2],
          html: '<button>X</button>',
          check(assert: Chai.Assert, dom: HTMLElement) {
            assert.equal(guardedCallCount, 2);
            const button = dom.querySelector('button')!;
            button.click();
            assert.strictEqual(
              (button as ClickableButton).__wasClicked,
              true,
              'not clicked during third render'
            );
          },
        },
      ],
      stableSelectors: ['button'],
    };
  },

  'EventPart accepts directive: until (listener)': () => {
    const listener1 = (e: Event) =>
      ((e.target as ClickableButton).__wasClicked = true);
    const listener2 = (e: Event) =>
      ((e.target as ClickableButton).__wasClicked2 = true);
    return {
      render(...args) {
        return html` <button @click="${until(...args)}">X</button> `;
      },
      expectations: [
        {
          args: [listener1],
          html: '<button>X</button>',
          check(assert: Chai.Assert, dom: HTMLElement) {
            const button = dom.querySelector('button')!;
            button.click();
            assert.strictEqual(
              (button as ClickableButton).__wasClicked,
              true,
              'not clicked during first render'
            );
          },
        },
        {
          args: [listener2],
          html: '<button>X</button>',
          check(assert: Chai.Assert, dom: HTMLElement) {
            const button = dom.querySelector('button')!;
            button.click();
            assert.strictEqual(
              (button as ClickableButton).__wasClicked2,
              true,
              'not clicked during second render'
            );
          },
        },
      ],
      stableSelectors: ['button'],
    };
  },

  'EventPart accepts directive: until (promise, listener)': () => {
    const listener1 = (e: Event) =>
      ((e.target as ClickableButton).__wasClicked = true);
    const listener2 = (e: Event) =>
      ((e.target as ClickableButton).__wasClicked2 = true);
    let resolve: (v: (e: Event) => any) => void;
    const promise = new Promise((r) => (resolve = r));
    return {
      render(...args) {
        return html` <button @click="${until(...args)}">X</button> `;
      },
      expectations: [
        {
          args: [promise, listener1],
          html: '<button>X</button>',
          check(assert: Chai.Assert, dom: HTMLElement) {
            const button = dom.querySelector('button')!;
            button.click();
            assert.strictEqual(
              (button as ClickableButton).__wasClicked,
              true,
              'not clicked during first render'
            );
          },
        },
        {
          async setup() {
            resolve(listener2);
            await promise;
          },
          args: [promise, listener1],
          html: '<button>X</button>',
          check(assert: Chai.Assert, dom: HTMLElement) {
            const button = dom.querySelector('button')!;
            button.click();
            assert.strictEqual(
              (button as ClickableButton).__wasClicked2,
              true,
              'not clicked during second render'
            );
          },
        },
      ],
      stableSelectors: ['button'],
    };
  },

  'EventPart accepts directive: until (promise, promise)': () => {
    const listener1 = (e: Event) =>
      ((e.target as ClickableButton).__wasClicked = true);
    const listener2 = (e: Event) =>
      ((e.target as ClickableButton).__wasClicked2 = true);
    let resolve1: (v: (e: Event) => any) => void;
    let resolve2: (v: (e: Event) => any) => void;
    const promise1 = new Promise((r) => (resolve1 = r));
    const promise2 = new Promise((r) => (resolve2 = r));
    return {
      render(...args) {
        return html` <button @click="${until(...args)}">X</button> `;
      },
      expectations: [
        {
          args: [promise2, promise1],
          html: '<button>X</button>',
          check(assert: Chai.Assert, dom: HTMLElement) {
            assert.notProperty(
              dom.querySelector('button') as ClickableButton,
              '__wasClicked'
            );
            const button = dom.querySelector('button')!;
            button.click();
            assert.notProperty(
              button,
              '__wasClicked',
              'was clicked during first render'
            );
          },
        },
        {
          async setup() {
            resolve1(listener1);
            await promise1;
          },
          args: [promise2, promise1],
          html: '<button>X</button>',
          check(assert: Chai.Assert, dom: HTMLElement) {
            const button = dom.querySelector('button')!;
            button.click();
            assert.strictEqual(
              (button as ClickableButton).__wasClicked,
              true,
              'not clicked during second render'
            );
          },
        },
        {
          async setup() {
            resolve2(listener2);
            await promise2;
          },
          args: [promise2, promise1],
          html: '<button>X</button>',
          check(assert: Chai.Assert, dom: HTMLElement) {
            const button = dom.querySelector('button')!;
            button.click();
            assert.strictEqual(
              (button as ClickableButton).__wasClicked2,
              true,
              'not clicked during third render'
            );
          },
        },
      ],
      stableSelectors: ['button'],
    };
  },

  'EventPart accepts directive: ifDefined (undefined)': {
    render(v) {
      return html` <button @click="${ifDefined(v)}">X</button> `;
    },
    expectations: [
      {
        args: [undefined],
        html: '<button>X</button>',
        check(assert: Chai.Assert, dom: HTMLElement) {
          assert.notProperty(
            dom.querySelector('button') as ClickableButton,
            '__wasClicked'
          );
          const button = dom.querySelector('button')!;
          button.click();
          assert.notProperty(
            button,
            '__wasClicked',
            'was clicked during first render'
          );
        },
      },
      {
        args: [
          (e: Event) => ((e.target as ClickableButton).__wasClicked = true),
        ],
        html: '<button>X</button>',
        check(assert: Chai.Assert, dom: HTMLElement) {
          const button = dom.querySelector('button')!;
          button.click();
          assert.strictEqual(
            (button as ClickableButton).__wasClicked,
            true,
            'not clicked during second render'
          );
        },
      },
    ],
    stableSelectors: ['button'],
  },

  'EventPart accepts directive: ifDefined (defined)': {
    render(v) {
      return html` <button @click="${ifDefined(v)}">X</button> `;
    },
    expectations: [
      {
        args: [
          (e: Event) => ((e.target as ClickableButton).__wasClicked = true),
        ],
        html: '<button>X</button>',
        check(assert: Chai.Assert, dom: HTMLElement) {
          const button = dom.querySelector('button')!;
          button.click();
          assert.strictEqual(
            (button as ClickableButton).__wasClicked,
            true,
            'not clicked during second render'
          );
        },
      },
      {
        args: [undefined],
        html: '<button>X</button>',
        check(assert: Chai.Assert, dom: HTMLElement) {
          assert.notProperty(
            dom.querySelector('button') as ClickableButton,
            '__wasClicked1'
          );
          const button = dom.querySelector('button')!;
          button.click();
          assert.notProperty(
            button,
            '__wasClicked1',
            'was clicked during first render'
          );
        },
      },
    ],
    stableSelectors: ['button'],
  },

  'EventPart on a void element': {
    render(listener: (e: Event) => void) {
      return html`<input @click=${listener} />`;
    },
    expectations: [
      {
        args: [
          (e: Event) => ((e.target as ClickableInput).__wasClicked = true),
        ],
        html: '<input>',
        check(assert: Chai.Assert, dom: HTMLElement) {
          const input = dom.querySelector('input')!;
          input.click();
          assert.strictEqual(
            (input as ClickableInput).__wasClicked,
            true,
            'not clicked during first render'
          );
        },
      },
      {
        args: [
          (e: Event) => ((e.target as ClickableInput).__wasClicked2 = true),
        ],
        html: '<input>',
        check(assert: Chai.Assert, dom: HTMLElement) {
          const input = dom.querySelector('input')!;
          input.click();
          assert.strictEqual(
            (input as ClickableInput).__wasClicked2,
            true,
            'not clicked during second render'
          );
        },
      },
    ],
    stableSelectors: ['input'],
  },

  /******************************************************
   * BooleanAttributePart tests
   ******************************************************/

  'BooleanAttributePart, initially true': {
    render(hide: boolean) {
      return html` <div ?hidden=${hide}></div> `;
    },
    expectations: [
      {
        args: [true],
        html: '<div hidden></div>',
      },
      {
        args: [false],
        html: '<div></div>',
      },
    ],
    stableSelectors: ['div'],
  },

  'BooleanAttributePart, initially truthy (number)': {
    render(hide: boolean) {
      return html` <div ?hidden=${hide}></div> `;
    },
    expectations: [
      {
        args: [1],
        html: '<div hidden></div>',
      },
      {
        args: [false],
        html: '<div></div>',
      },
    ],
    stableSelectors: ['div'],
  },

  'BooleanAttributePart, initially truthy (object)': {
    render(hide: boolean) {
      return html` <div ?hidden=${hide}></div> `;
    },
    expectations: [
      {
        args: [{}],
        html: '<div hidden></div>',
      },
      {
        args: [false],
        html: '<div></div>',
      },
    ],
    stableSelectors: ['div'],
    // Objects never dirty-check, so they cause a setAttribute despite being hydrated
    expectMutationsOnFirstRender: true,
  },

  'BooleanAttributePart, initially false': {
    render(hide: boolean) {
      return html` <div ?hidden=${hide}></div> `;
    },
    expectations: [
      {
        args: [false],
        html: '<div></div>',
      },
      {
        args: [true],
        html: '<div hidden></div>',
      },
    ],
    stableSelectors: ['div'],
  },

  'BooleanAttributePart, initially falsey (number)': {
    render(hide: boolean) {
      return html` <div ?hidden=${hide}></div> `;
    },
    expectations: [
      {
        args: [0],
        html: '<div></div>',
      },
      {
        args: [true],
        html: '<div hidden></div>',
      },
    ],
    stableSelectors: ['div'],
  },

  'BooleanAttributePart, initially falsey (null)': {
    render(hide: boolean) {
      return html` <div ?hidden=${hide}></div> `;
    },
    expectations: [
      {
        args: [null],
        html: '<div></div>',
      },
      {
        args: [true],
        html: '<div hidden></div>',
      },
    ],
    stableSelectors: ['div'],
  },

  'BooleanAttributePart, initially falsey (undefined)': {
    render(hide: boolean) {
      return html` <div ?hidden=${hide}></div> `;
    },
    expectations: [
      {
        args: [undefined],
        html: '<div></div>',
      },
      {
        args: [true],
        html: '<div hidden></div>',
      },
    ],
    stableSelectors: ['div'],
  },

  'BooleanAttributePart, initially nothing': {
    render(hide: boolean) {
      return html` <div ?hidden=${hide}></div> `;
    },
    expectations: [
      {
        args: [nothing],
        html: '<div></div>',
      },
      {
        args: [true],
        html: '<div hidden></div>',
      },
    ],
    stableSelectors: ['div'],
  },

  'BooleanAttributePart, initially noChange': {
    render(hide: boolean) {
      return html` <div ?hidden=${hide}></div> `;
    },
    expectations: [
      {
        args: [noChange],
        html: '<div></div>',
      },
      {
        args: [true],
        html: '<div hidden></div>',
      },
    ],
    stableSelectors: ['div'],
  },

  'BooleanAttributePart accepts directive: guard': () => {
    let guardedCallCount = 0;
    const guardedValue = (bool: boolean) => {
      guardedCallCount++;
      return bool;
    };
    return {
      render(bool: boolean) {
        return html`
          <div ?hidden="${guard([bool], () => guardedValue(bool))}"></div>
        `;
      },
      expectations: [
        {
          args: [true],
          html: '<div hidden></div>',
          check(assert: Chai.Assert) {
            assert.equal(guardedCallCount, 1);
          },
        },
        {
          args: [true],
          html: '<div hidden></div>',
          check(assert: Chai.Assert) {
            assert.equal(guardedCallCount, 1);
          },
        },
        {
          args: [false],
          html: '<div></div>',
          check(assert: Chai.Assert) {
            assert.equal(guardedCallCount, 2);
          },
        },
      ],
      stableSelectors: ['div'],
    };
  },

  'BooleanAttributePart accepts directive: until (primitive)': {
    render(...args) {
      return html` <div ?hidden="${until(...args)}"></div> `;
    },
    expectations: [
      {
        args: [true],
        html: '<div hidden></div>',
      },
      {
        args: [false],
        html: '<div></div>',
      },
    ],
    stableSelectors: ['div'],
    // until always calls setValue each render, with no dirty-check of previous
    // value
    expectMutationsOnFirstRender: true,
  },

  'BooleanAttributePart accepts directive: until (promise, primitive)': () => {
    let resolve: (v: boolean) => void;
    const promise = new Promise((r) => (resolve = r));
    return {
      render(...args) {
        return html` <div ?hidden="${until(...args)}"></div> `;
      },
      expectations: [
        {
          args: [promise, true],
          html: '<div hidden></div>',
        },
        {
          async setup() {
            resolve(false);
            await promise;
          },
          args: [promise, true],
          html: '<div></div>',
        },
      ],
      stableSelectors: ['div'],
      // until always calls setValue each render, with no dirty-check of previous
      // value
      expectMutationsOnFirstRender: true,
    };
  },

  'BooleanAttributePart accepts directive: until (promise, promise)': () => {
    let resolve1: (v: boolean) => void;
    let resolve2: (v: boolean) => void;
    const promise1 = new Promise((r) => (resolve1 = r));
    const promise2 = new Promise((r) => (resolve2 = r));
    return {
      render(...args) {
        return html` <div ?hidden="${until(...args)}"></div> `;
      },
      expectations: [
        {
          args: [promise2, promise1],
          html: '<div></div>',
        },
        {
          async setup() {
            resolve1(true);
            await promise1;
          },
          args: [promise2, promise1],
          html: '<div hidden></div>',
        },
        {
          async setup() {
            resolve2(false);
            await promise2;
          },
          args: [promise2, promise1],
          html: '<div></div>',
        },
      ],
      stableSelectors: ['div'],
    };
  },

  'BooleanAttributePart accepts directive: ifDefined (undefined)': {
    render(v) {
      return html` <div ?hidden="${ifDefined(v)}"></div> `;
    },
    expectations: [
      {
        args: [undefined],
        html: '<div></div>',
      },
      {
        args: ['foo'],
        html: '<div hidden></div>',
      },
    ],
    stableSelectors: ['div'],
  },

  'BooleanAttributePart accepts directive: ifDefined (defined)': {
    render(v) {
      return html` <div ?hidden="${ifDefined(v)}"></div> `;
    },
    expectations: [
      {
        args: ['foo'],
        html: '<div hidden></div>',
      },
      {
        args: [undefined],
        html: '<div></div>',
      },
    ],
    stableSelectors: ['div'],
  },

  'BooleanAttributePart accepts directive: live': {
    render(v: boolean) {
      return html` <div ?hidden="${live(v)}"></div> `;
    },
    expectations: [
      {
        args: [true],
        html: '<div hidden></div>',
      },
      {
        args: [false],
        html: '<div></div>',
      },
    ],
    stableSelectors: ['div'],
  },

  'BooleanAttributePart on a void element': {
    render(hide: boolean) {
      return html` <input ?hidden=${hide} /> `;
    },
    expectations: [
      {
        args: [true],
        html: '<input hidden>',
      },
      {
        args: [false],
        html: '<input>',
      },
    ],
    stableSelectors: ['input'],
  },

  /******************************************************
   * ElementPart tests
   ******************************************************/

  'ElementPart accepts directive: generic': () => {
    const log: string[] = [];
    const dir = directive(
      class extends Directive {
        render(_v: string) {
          log.push('render should not be called');
        }
        override update(_part: Part, [v]: DirectiveParameters<this>) {
          throwIfRunOnServer();
          log.push(v);
        }
      }
    );
    return {
      render(v: string) {
        return html` <div attr=${v} ${dir(v)}></div> `;
      },
      expectations: [
        {
          args: ['a'],
          html: '<div attr="a"></div>',
          check(assert: Chai.Assert) {
            // Note, update is called once during hydration and again
            // during initial render
            assert.deepEqual(log, ['a', 'a']);
          },
        },
        {
          args: ['b'],
          html: '<div attr="b"></div>',
          check(assert: Chai.Assert) {
            assert.deepEqual(log, ['a', 'a', 'b']);
          },
        },
      ],
      stableSelectors: ['div'],
    };
  },

  'ElementPart accepts directive: ref': () => {
    const ref1 = createRef();
    const ref2 = createRef();
    const ref3 = createRef();
    return {
      render(v: boolean) {
        return html`
          <div id="div1" ${ref(ref1)}>
            <div id="div2" ${ref(ref2)}>
              ${v ? html` <div id="div3" ${ref(ref3)}></div> ` : nothing}
            </div>
          </div>
        `;
      },
      expectations: [
        {
          args: [true],
          html: '<div id="div1"><div id="div2"><div id="div3"></div></div></div>',
          check(assert: Chai.Assert) {
            assert.equal(ref1.value?.id, 'div1');
            assert.equal(ref2.value?.id, 'div2');
            assert.equal(ref3.value?.id, 'div3');
          },
        },
        {
          args: [false],
          html: '<div id="div1"><div id="div2"></div></div>',
          check(assert: Chai.Assert) {
            assert.equal(ref1.value?.id, 'div1');
            assert.equal(ref2.value?.id, 'div2');
            assert.notOk(ref3.value);
          },
        },
      ],
      stableSelectors: ['div'],
    };
  },

  'ElementPart on void element': () => {
    const inputRef = createRef();
    return {
      render() {
        return html` <input ${ref(inputRef)} /> `;
      },
      expectations: [
        {
          args: [],
          html: '<input>',
          check(assert: Chai.Assert) {
            assert.equal(inputRef.value?.localName, 'input');
          },
        },
      ],
      stableSelectors: ['input'],
    };
  },

  /******************************************************
   * Mixed part tests
   ******************************************************/

  'ChildParts & AttributeParts on adjacent nodes': {
    render(x, y) {
      return html`
        <div attr="${x}">${x}</div>
        <div attr="${y}">${y}</div>
      `;
    },
    expectations: [
      {
        args: ['x', 'y'],
        html: '<div attr="x">x</div><div attr="y">y</div>',
      },
      {
        args: ['a', 'b'],
        html: '<div attr="a">a</div><div attr="b">b</div>',
      },
    ],
    stableSelectors: ['div'],
  },

  'ChildParts & AttributeParts on nested nodes': {
    render(x, y) {
      return html`
        <div attr="${x}">
          ${x}
          <div attr="${y}">${y}</div>
        </div>
      `;
    },
    expectations: [
      {
        args: ['x', 'y'],
        html: '<div attr="x">x<div attr="y">y</div></div>',
      },
      {
        args: ['a', 'b'],
        html: '<div attr="a">a<div attr="b">b</div></div>',
      },
    ],
    stableSelectors: ['div'],
  },

  'ChildPart, AttributePart, and ElementPart soup': {
    render(x, y, z) {
      return html`
        text:${x}
        <div>${x}</div>
        <span a1="${y}" a2="${y}"
          >${x}
          <p a="${y}">${y}</p>
          ${z}</span
        >
      `;
    },
    expectations: [
      {
        args: [html` <a attr=${'a'} ${'ignored'}></a> `, 'b', 'c'],
        html: 'text:\n<a attr="a"></a><div><a attr="a"></a></div><span a1="b" a2="b"><a attr="a"></a><p a="b">b</p>c</span>',
      },
      {
        args: ['x', 'y', html` <i ${'ignored'} attr=${'i'}></i> `],
        html: 'text:x\n<div>x</div><span a1="y" a2="y">x<p a="y">y</p><i attr="i"></i></span>',
      },
    ],
    stableSelectors: ['div', 'span', 'p'],
  },

  'All part types with at various depths': () => {
    const handler1 = (e: Event) => ((e.target as any).triggered1 = true);
    const handler2 = (e: Event) => ((e.target as any).triggered2 = true);
    const checkDiv = (
      assert: Chai.Assert,
      dom: HTMLElement,
      id: string,
      x: unknown,
      triggerProp: string
    ) => {
      const div = dom.querySelector(`#${id}`) as HTMLElement;
      assert.ok(div, `Div ${id} not found`);
      div.click();
      assert.equal(
        (div as any)[triggerProp],
        true,
        `Event not triggered for ${id}`
      );
      assert.equal((div as any).p, x, `Property not set for ${id}`);
    };
    const dir = directive(
      class extends Directive {
        value: string | undefined;
        override update(_part: Part, [v]: DirectiveParameters<this>) {
          throwIfRunOnServer();
          return this.render(v);
        }
        render(value: string) {
          if (this.value !== value) {
            this.value = value;
            return value ? `[${value}]` : value;
          }
          return noChange;
        }
      }
    );
    const check = (
      assert: Chai.Assert,
      dom: HTMLElement,
      x: unknown,
      triggerProp: string
    ) => {
      for (let i = 0; i < 2; i++) {
        checkDiv(assert, dom, `div${i}`, x, triggerProp);
        for (let j = 0; j < 2; j++) {
          checkDiv(assert, dom, `div${i}-${j}`, x, triggerProp);
          for (let k = 0; k < 3; k++) {
            checkDiv(assert, dom, `div${i}-${j}-${k}`, x, triggerProp);
          }
        }
      }
    };
    return {
      render(x, y, z, h) {
        return html`
          <div
            id="div0"
            a1=${x}
            a2="[${x}-${y}]"
            a3="(${dir(x)})"
            .p=${x}
            @click=${h}
            ?b=${x}
          >
            ${x}
            <div
              id="div0-0"
              a1=${x}
              a2="[${x}-${y}]"
              a3="(${dir(x)})"
              .p=${x}
              @click=${h}
              ?b=${x}
            >
              ${y}
              <div
                id="div0-0-0"
                a1=${x}
                a2="[${x}-${y}]"
                a3="(${dir(x)})"
                .p=${x}
                @click=${h}
                ?b=${x}
              >
                ${z}
              </div>
              <div
                id="div0-0-1"
                a1=${x}
                a2="[${x}-${y}]"
                a3="(${dir(x)})"
                .p=${x}
                @click=${h}
                ?b=${x}
              >
                ${z}
              </div>
              <span>static</span>
              <div
                id="div0-0-2"
                a1=${x}
                a2="[${x}-${y}]"
                a3="(${dir(x)})"
                .p=${x}
                @click=${h}
                ?b=${x}
              >
                ${z}
              </div>
            </div>
            <span>static</span>
            <span>static</span>
            <div
              id="div0-1"
              a1=${x}
              a2="[${x}-${y}]"
              a3="(${dir(x)})"
              .p=${x}
              @click=${h}
              ?b=${x}
            >
              ${y}
              <div
                id="div0-1-0"
                a1=${x}
                a2="[${x}-${y}]"
                a3="(${dir(x)})"
                .p=${x}
                @click=${h}
                ?b=${x}
              >
                ${z}
              </div>
              <div
                id="div0-1-1"
                a1=${x}
                a2="[${x}-${y}]"
                a3="(${dir(x)})"
                .p=${x}
                @click=${h}
                ?b=${x}
              >
                ${z}
              </div>
              <span>static</span>
              <div
                id="div0-1-2"
                a1=${x}
                a2="[${x}-${y}]"
                a3="(${dir(x)})"
                .p=${x}
                @click=${h}
                ?b=${x}
              >
                ${z}
              </div>
            </div>
          </div>
          <div
            id="div1"
            a1=${x}
            a2="[${x}-${y}]"
            a3="(${dir(x)})"
            .p=${x}
            @click=${h}
            ?b=${x}
          >
            ${x}
            <div
              id="div1-0"
              a1=${x}
              a2="[${x}-${y}]"
              a3="(${dir(x)})"
              .p=${x}
              @click=${h}
              ?b=${x}
            >
              ${y}
              <div
                id="div1-0-0"
                a1=${x}
                a2="[${x}-${y}]"
                a3="(${dir(x)})"
                .p=${x}
                @click=${h}
                ?b=${x}
              >
                ${z}
              </div>
              <div
                id="div1-0-1"
                a1=${x}
                a2="[${x}-${y}]"
                a3="(${dir(x)})"
                .p=${x}
                @click=${h}
                ?b=${x}
              >
                ${z}
              </div>
              <span>static</span>
              <div
                id="div1-0-2"
                a1=${x}
                a2="[${x}-${y}]"
                a3="(${dir(x)})"
                .p=${x}
                @click=${h}
                ?b=${x}
              >
                ${z}
              </div>
            </div>
            <span>static</span>
            <span>static</span>
            <div
              id="div1-1"
              a1=${x}
              a2="[${x}-${y}]"
              a3="(${dir(x)})"
              .p=${x}
              @click=${h}
              ?b=${x}
            >
              ${y}
              <div
                id="div1-1-0"
                a1=${x}
                a2="[${x}-${y}]"
                a3="(${dir(x)})"
                .p=${x}
                @click=${h}
                ?b=${x}
              >
                ${z}
              </div>
              <div
                id="div1-1-1"
                a1=${x}
                a2="[${x}-${y}]"
                a3="(${dir(x)})"
                .p=${x}
                @click=${h}
                ?b=${x}
              >
                ${z}
              </div>
              <span>static</span>
              <div
                id="div1-1-2"
                a1=${x}
                a2="[${x}-${y}]"
                a3="(${dir(x)})"
                .p=${x}
                @click=${h}
                ?b=${x}
              >
                ${z}
              </div>
            </div>
          </div>
        `;
      },
      expectations: [
        {
          args: ['x', 'y', html` <a>z</a> `, handler1],
          html: `
          <div id="div0" a1="x" a2="[x-y]" a3="([x])" b>
            x
            <div id="div0-0" a1="x" a2="[x-y]" a3="([x])" b>
              y
              <div id="div0-0-0" a1="x" a2="[x-y]" a3="([x])" b>
                <a>z</a>
              </div>
              <div id="div0-0-1" a1="x" a2="[x-y]" a3="([x])" b>
                <a>z</a>
              </div>
              <span>static</span>
              <div id="div0-0-2" a1="x" a2="[x-y]" a3="([x])" b>
                <a>z</a>
              </div>
            </div>
            <span>static</span>
            <span>static</span>
            <div id="div0-1" a1="x" a2="[x-y]" a3="([x])" b>
              y
              <div id="div0-1-0" a1="x" a2="[x-y]" a3="([x])" b>
                <a>z</a>
              </div>
              <div id="div0-1-1" a1="x" a2="[x-y]" a3="([x])" b>
                <a>z</a>
              </div>
              <span>static</span>
              <div id="div0-1-2" a1="x" a2="[x-y]" a3="([x])" b>
                <a>z</a>
              </div>
            </div>
          </div>
          <div id="div1" a1="x" a2="[x-y]" a3="([x])" b>
            x
            <div id="div1-0" a1="x" a2="[x-y]" a3="([x])" b>
              y
              <div id="div1-0-0" a1="x" a2="[x-y]" a3="([x])" b>
                <a>z</a>
              </div>
              <div id="div1-0-1" a1="x" a2="[x-y]" a3="([x])" b>
                <a>z</a>
              </div>
              <span>static</span>
              <div id="div1-0-2" a1="x" a2="[x-y]" a3="([x])" b>
                <a>z</a>
              </div>
            </div>
            <span>static</span>
            <span>static</span>
            <div id="div1-1" a1="x" a2="[x-y]" a3="([x])" b>
              y
              <div id="div1-1-0" a1="x" a2="[x-y]" a3="([x])" b>
                <a>z</a>
              </div>
              <div id="div1-1-1" a1="x" a2="[x-y]" a3="([x])" b>
                <a>z</a>
              </div>
              <span>static</span>
              <div id="div1-1-2" a1="x" a2="[x-y]" a3="([x])" b>
                <a>z</a>
              </div>
            </div>
          </div>`,
          check(assert: Chai.Assert, dom: HTMLElement) {
            check(assert, dom, 'x', 'triggered1');
          },
        },
        {
          args: [0, 1, html` <b>2</b> `, handler2],
          html: `
          <div id="div0" a1="0" a2="[0-1]" a3="(0)">
            0
            <div id="div0-0" a1="0" a2="[0-1]" a3="(0)">
              1
              <div id="div0-0-0" a1="0" a2="[0-1]" a3="(0)">
                <b>2</b>
              </div>
              <div id="div0-0-1" a1="0" a2="[0-1]" a3="(0)">
                <b>2</b>
              </div>
              <span>static</span>
              <div id="div0-0-2" a1="0" a2="[0-1]" a3="(0)">
                <b>2</b>
              </div>
            </div>
            <span>static</span>
            <span>static</span>
            <div id="div0-1" a1="0" a2="[0-1]" a3="(0)">
              1
              <div id="div0-1-0" a1="0" a2="[0-1]" a3="(0)">
                <b>2</b>
              </div>
              <div id="div0-1-1" a1="0" a2="[0-1]" a3="(0)">
                <b>2</b>
              </div>
              <span>static</span>
              <div id="div0-1-2" a1="0" a2="[0-1]" a3="(0)">
                <b>2</b>
              </div>
            </div>
          </div>
          <div id="div1" a1="0" a2="[0-1]" a3="(0)">
            0
            <div id="div1-0" a1="0" a2="[0-1]" a3="(0)">
              1
              <div id="div1-0-0" a1="0" a2="[0-1]" a3="(0)">
                <b>2</b>
              </div>
              <div id="div1-0-1" a1="0" a2="[0-1]" a3="(0)">
                <b>2</b>
              </div>
              <span>static</span>
              <div id="div1-0-2" a1="0" a2="[0-1]" a3="(0)">
                <b>2</b>
              </div>
            </div>
            <span>static</span>
            <span>static</span>
            <div id="div1-1" a1="0" a2="[0-1]" a3="(0)">
              1
              <div id="div1-1-0" a1="0" a2="[0-1]" a3="(0)">
                <b>2</b>
              </div>
              <div id="div1-1-1" a1="0" a2="[0-1]" a3="(0)">
                <b>2</b>
              </div>
              <span>static</span>
              <div id="div1-1-2" a1="0" a2="[0-1]" a3="(0)">
                <b>2</b>
              </div>
            </div>
          </div>`,
          check(assert: Chai.Assert, dom: HTMLElement) {
            check(assert, dom, 0, 'triggered2');
          },
        },
      ],
      stableSelectors: ['div', 'span'],
    };
  },

  /******************************************************
   * Static html tests
   ******************************************************/

  'Static html': {
    render(x: unknown) {
      const tagName = x === 'foo' ? literal`div` : literal`p`;
      return staticHtml`<${tagName}>${x}</${tagName}>`;
    },
    expectations: [
      {
        args: ['foo'],
        html: '<div>foo</div>',
      },
      {
        args: ['foo2'],
        html: '<p>foo2</p>',
      },
    ],
    stableSelectors: [],
  },

  /******************************************************
   * AsyncDirective tests
   ******************************************************/

  AsyncDirective: () => {
    const log: string[] = [];
    const dir = directive(
      class extends AsyncDirective {
        id!: string;
        render(id: string) {
          this.id = id;
          log.push(`render-${this.id}`);
          return id;
        }
        override disconnected() {
          log.push(`disconnected-${this.id}`);
        }
      }
    );
    return {
      render(bool: boolean, id: string) {
        return html`
          <span
            >${dir('x')}${bool
              ? html`
                  <div attr=${dir(`attr-${id}`)}>${dir(`node-${id}`)}</div>
                `
              : nothing}</span
          >
        `;
      },
      expectations: [
        {
          args: [true, 'a'],
          html: '<span>x<div attr="attr-a">node-a</div></span>',
          check(assert: Chai.Assert) {
            // Note, update is called once during hydration and again
            // during initial render
            assert.deepEqual(log, [
              'render-x',
              'render-attr-a',
              'render-node-a',
              'render-x',
              'render-attr-a',
              'render-node-a',
            ]);
            log.length = 0;
          },
        },
        {
          args: [false, 'a'],
          html: '<span>x</span>',
          check(assert: Chai.Assert) {
            assert.deepEqual(log, [
              'render-x',
              'disconnected-attr-a',
              'disconnected-node-a',
            ]);
            log.length = 0;
          },
        },
        {
          args: [true, 'b'],
          html: '<span>x<div attr="attr-b">node-b</div></span>',
          check(assert: Chai.Assert) {
            assert.deepEqual(log, [
              'render-x',
              'render-attr-b',
              'render-node-b',
            ]);
            log.length = 0;
          },
        },
        {
          args: [false, 'b'],
          html: '<span>x</span>',
          check(assert: Chai.Assert) {
            assert.deepEqual(log, [
              'render-x',
              'disconnected-attr-b',
              'disconnected-node-b',
            ]);
            log.length = 0;
          },
        },
      ],
      stableSelectors: ['span'],
    };
  },

  /******************************************************
   * Nested directive tests
   ******************************************************/

  'Nested directives': () => {
    const log: number[] = [];
    const nest = directive(
      class extends Directive {
        override update(_part: Part, [n]: DirectiveParameters<this>) {
          throwIfRunOnServer();
          return this.render(n);
        }
        render(n: number): string | DirectiveResult {
          log.push(n);
          if (n > 1) {
            return nest(n - 1);
          } else {
            return 'nested!';
          }
        }
      }
    );
    return {
      render() {
        return html` <span>${nest(3)}</span> `;
      },
      expectations: [
        {
          args: [],
          html: '<span>nested!</span>',
          check(assert: Chai.Assert) {
            // Note, update is called once during hydration and again
            // during initial render
            assert.deepEqual(log, [3, 2, 1, 3, 2, 1]);
            log.length = 0;
          },
        },
        {
          args: [],
          html: '<span>nested!</span>',
          check(assert: Chai.Assert) {
            assert.deepEqual(log, [3, 2, 1]);
            log.length = 0;
          },
        },
      ],
      stableSelectors: ['span'],
    };
  },

  /******************************************************
   * Unknown element/renderer tests
   ******************************************************/

  'Unregistered custom element: Attributes': () => {
    return {
      render() {
        return html`
          <x-unregistered
            attr1
            attr2="attr2val"
            attr3=${'attr3val'}
          ></x-unregistered>
        `;
      },
      expectations: [
        {
          args: [],
          html: '<x-unregistered attr1 attr2="attr2val" attr3="attr3val"></x-unregistered>',
        },
      ],
      stableSelectors: ['x-unregistered'],
    };
  },

  'Custom element with no renderer: Attributes': () => {
    return {
      async registerElements() {
        // Extending LitElement always works, because we automatically shim
        // HTMLElement in the Node build of Lit. However, we don't automatically
        // set HTMLElement as a global. So, since these tests can run either
        // with or without the legacy global DOM shim installed, HTMLElement
        // might not be defined as a global here. We can import it directly from
        // the minimal DOM shim package, though.
        const HTMLElement =
          globalThis.HTMLElement ??
          (await import('@lit-labs/ssr-dom-shim')).HTMLElement;
        customElements.define('x-norenderer', class extends HTMLElement {});
      },
      render() {
        return html`
          <x-norenderer
            attr1
            attr2="attr2val"
            attr3=${'attr3val'}
          ></x-norenderer>
        `;
      },
      expectations: [
        {
          args: [],
          html: '<x-norenderer attr1 attr2="attr2val" attr3="attr3val"></x-norenderer>',
        },
      ],
      stableSelectors: ['x-norenderer'],
    };
  },

  /******************************************************
   * LitElement tests
   ******************************************************/

  'LitElement: Basic': () => {
    return {
      registerElements() {
        customElements.define(
          'le-basic',
          class extends LitElement {
            override render() {
              return html` <div>[le-basic: <slot></slot>]</div> `;
            }
          }
        );
      },
      render(x: string) {
        return html` <le-basic>${x}</le-basic> `;
      },
      expectations: [
        {
          args: ['x'],
          html: {
            root: `<le-basic>x</le-basic>`,
            'le-basic': `<div>[le-basic: <slot></slot>]</div>`,
          },
        },
      ],
      stableSelectors: ['le-basic'],
    };
  },

  'LitElement: Nested': () => {
    return {
      registerElements() {
        customElements.define(
          'le-nested1',
          class extends LitElement {
            override render() {
              return html`
                <div>
                  [le-nested1: <le-nested2><slot></slot></le-nested2>]
                </div>
              `;
            }
          }
        );
        customElements.define(
          'le-nested2',
          class extends LitElement {
            override render() {
              return html` <div>[le-nested2: <slot></slot>]</div> `;
            }
          }
        );
      },
      render(x: string) {
        return html` <le-nested1>${x}</le-nested1> `;
      },
      expectations: [
        {
          args: ['x'],
          html: {
            root: `<le-nested1>x</le-nested1>`,
            'le-nested1': {
              root: `<div>[le-nested1: <le-nested2><slot></slot></le-nested2>]</div>`,
              'le-nested2': `<div>[le-nested2: <slot></slot>]</div>`,
            },
          },
        },
      ],
      stableSelectors: ['le-nested1'],
    };
  },

  'LitElement: Property binding': () => {
    return {
      registerElements() {
        class LEPropBinding extends LitElement {
          @property()
          prop = 'default';
          override render() {
            return html` <div>[${this.prop}]</div> `;
          }
        }
        customElements.define('le-prop-binding', LEPropBinding);
      },
      render(prop: unknown) {
        return html` <le-prop-binding .prop=${prop}></le-prop-binding> `;
      },
      expectations: [
        {
          args: ['boundProp1'],
          async check(assert: Chai.Assert, dom: HTMLElement) {
            const el = dom.querySelector('le-prop-binding')! as LitElement;
            await el.updateComplete;
            assert.strictEqual((el as any).prop, 'boundProp1');
          },
          html: {
            root: `<le-prop-binding></le-prop-binding>`,
            'le-prop-binding': `<div>\n  [boundProp1]\n</div>`,
          },
        },
        {
          args: ['boundProp2'],
          async check(assert: Chai.Assert, dom: HTMLElement) {
            const el = dom.querySelector('le-prop-binding')! as LitElement;
            await el.updateComplete;
            assert.strictEqual((el as any).prop, 'boundProp2');
          },
          html: {
            root: `<le-prop-binding></le-prop-binding>`,
            'le-prop-binding': `<div>\n  [boundProp2]\n</div>`,
          },
        },
      ],
      stableSelectors: ['le-prop-binding'],
    };
  },

  'LitElement: willUpdate': () => {
    return {
      registerElements() {
        class LEWillUpdate extends LitElement {
          @property()
          first?: string;
          @property()
          last?: string;
          fullName = '';

          override willUpdate(changedProperties: PropertyValues) {
            if (
              changedProperties.has('first') ||
              changedProperties.has('last')
            ) {
              this.fullName = `${this.first} ${this.last}`;
            }
          }

          override render() {
            // prettier-ignore
            return html`<main>${this.fullName}</main>`;
          }
        }
        customElements.define('le-will-update', LEWillUpdate);
      },
      render(first?: string, last?: string) {
        return html`
          <le-will-update .first=${first} .last=${last}></le-will-update>
        `;
      },
      expectations: [
        {
          args: ['foo', 'bar'],
          async check(assert: Chai.Assert, dom: HTMLElement) {
            const el = dom.querySelector('le-will-update')! as LitElement;
            await el.updateComplete;
            assert.strictEqual((el as any).fullName, 'foo bar');
          },
          html: {
            root: `<le-will-update></le-will-update>`,
            'le-will-update': `<main>\n  foo bar\n</main>`,
          },
        },
        {
          args: ['zot', ''],
          async check(assert: Chai.Assert, dom: HTMLElement) {
            const el = dom.querySelector('le-will-update')! as LitElement;
            await el.updateComplete;
            assert.strictEqual((el as any).fullName, 'zot ');
          },
          html: {
            root: `<le-will-update></le-will-update>`,
            'le-will-update': `<main>\n  zot\n</main>`,
          },
        },
      ],
      stableSelectors: ['le-will-update'],
    };
  },

  'LitElement: Reflected property binding': () => {
    return {
      registerElements() {
        class LEReflectedBinding extends LitElement {
          @property({reflect: true})
          prop = 'default';
          override render() {
            return html` <div>[${this.prop}]</div> `;
          }
        }
        customElements.define('le-reflected-binding', LEReflectedBinding);
      },
      render(prop: unknown) {
        return html`
          <le-reflected-binding .prop=${prop}></le-reflected-binding>
        `;
      },
      expectations: [
        {
          args: ['boundProp1'],
          async check(assert: Chai.Assert, dom: HTMLElement) {
            const el = dom.querySelector('le-reflected-binding')! as LitElement;
            await el.updateComplete;
            assert.strictEqual((el as any).prop, 'boundProp1');
          },
          html: {
            root: `<le-reflected-binding prop="boundProp1"></le-reflected-binding>`,
            'le-reflected-binding': `<div>\n  [boundProp1]\n</div>`,
          },
        },
        {
          args: ['boundProp2'],
          async check(assert: Chai.Assert, dom: HTMLElement) {
            const el = dom.querySelector('le-reflected-binding')! as LitElement;
            await el.updateComplete;
            assert.strictEqual((el as any).prop, 'boundProp2');
          },
          html: {
            root: `<le-reflected-binding prop="boundProp2"></le-reflected-binding>`,
            'le-reflected-binding': `<div>\n  [boundProp2]\n</div>`,
          },
        },
      ],
      stableSelectors: ['le-reflected-binding'],
      // LitElement unconditionally sets reflecting properties to attributes
      // on a property change, even if the attribute was already there
      expectMutationsDuringUpgrade: true,
      expectMutationsDuringHydration: true,
    };
  },

  'LitElement: Attribute binding': () => {
    return {
      registerElements() {
        class LEAttrBinding extends LitElement {
          @property()
          prop = 'default';
          override render() {
            return html` <div>[${this.prop}]</div> `;
          }
        }
        customElements.define('le-attr-binding', LEAttrBinding);
      },
      render(prop: unknown) {
        return html` <le-attr-binding prop=${prop} static></le-attr-binding> `;
      },
      expectations: [
        {
          args: ['boundProp1'],
          async check(assert: Chai.Assert, dom: HTMLElement) {
            const el = dom.querySelector('le-attr-binding')! as LitElement;
            await el.updateComplete;
            assert.strictEqual((el as any).prop, 'boundProp1');
          },
          html: {
            root: `<le-attr-binding prop="boundProp1" static></le-attr-binding>`,
            'le-attr-binding': `<div>\n  [boundProp1]\n</div>`,
          },
        },
        {
          args: ['boundProp2'],
          async check(assert: Chai.Assert, dom: HTMLElement) {
            const el = dom.querySelector('le-attr-binding')! as LitElement;
            await el.updateComplete;
            assert.strictEqual((el as any).prop, 'boundProp2');
          },
          html: {
            root: `<le-attr-binding prop="boundProp2" static></le-attr-binding>`,
            'le-attr-binding': `<div>\n  [boundProp2]\n</div>`,
          },
        },
        {
          args: [undefined],
          async check(assert: Chai.Assert, dom: HTMLElement) {
            const el = dom.querySelector('le-attr-binding')! as LitElement;
            await el.updateComplete;
            assert.strictEqual((el as any).prop, '');
          },
          html: {
            root: `<le-attr-binding prop="" static></le-attr-binding>`,
            'le-attr-binding': `<div>\n  []\n</div>`,
          },
        },
        {
          args: [null],
          async check(assert: Chai.Assert, dom: HTMLElement) {
            const el = dom.querySelector('le-attr-binding')! as LitElement;
            await el.updateComplete;
            assert.strictEqual((el as any).prop, '');
          },
          html: {
            root: `<le-attr-binding prop="" static></le-attr-binding>`,
            'le-attr-binding': `<div>\n  []\n</div>`,
          },
        },
      ],
      stableSelectors: ['le-attr-binding'],
    };
  },

  'LitElement: Attribute binding (mixed case)': () => {
    return {
      registerElements() {
        class LEMixedAttrBinding extends LitElement {
          @property()
          camelProp = 'default';
          override render() {
            return html` <div>[${this.camelProp}]</div> `;
          }
        }
        customElements.define('le-mixed-attr-binding', LEMixedAttrBinding);
      },
      render(prop: unknown) {
        return html`
          <le-mixed-attr-binding
            camelProp=${prop}
            static
          ></le-mixed-attr-binding>
        `;
      },
      expectations: [
        {
          args: ['boundProp1'],
          async check(assert: Chai.Assert, dom: HTMLElement) {
            const el = dom.querySelector(
              'le-mixed-attr-binding'
            )! as LitElement;
            await el.updateComplete;
            assert.strictEqual((el as any).camelProp, 'boundProp1');
          },
          html: {
            root: `<le-mixed-attr-binding camelprop="boundProp1" static></le-mixed-attr-binding>`,
            'le-mixed-attr-binding': `<div>\n  [boundProp1]\n</div>`,
          },
        },
        {
          args: ['boundProp2'],
          async check(assert: Chai.Assert, dom: HTMLElement) {
            const el = dom.querySelector(
              'le-mixed-attr-binding'
            )! as LitElement;
            await el.updateComplete;
            assert.strictEqual((el as any).camelProp, 'boundProp2');
          },
          html: {
            root: `<le-mixed-attr-binding camelprop="boundProp2" static></le-mixed-attr-binding>`,
            'le-mixed-attr-binding': `<div>\n  [boundProp2]\n</div>`,
          },
        },
        {
          args: [undefined],
          async check(assert: Chai.Assert, dom: HTMLElement) {
            const el = dom.querySelector(
              'le-mixed-attr-binding'
            )! as LitElement;
            await el.updateComplete;
            assert.strictEqual((el as any).camelProp, '');
          },
          html: {
            root: `<le-mixed-attr-binding camelprop="" static></le-mixed-attr-binding>`,
            'le-mixed-attr-binding': `<div>\n  []\n</div>`,
          },
        },
        {
          args: [null],
          async check(assert: Chai.Assert, dom: HTMLElement) {
            const el = dom.querySelector(
              'le-mixed-attr-binding'
            )! as LitElement;
            await el.updateComplete;
            assert.strictEqual((el as any).camelProp, '');
          },
          html: {
            root: `<le-mixed-attr-binding camelprop="" static></le-mixed-attr-binding>`,
            'le-mixed-attr-binding': `<div>\n  []\n</div>`,
          },
        },
      ],
      stableSelectors: ['le-mixed-attr-binding'],
    };
  },

  'LitElement: Reflected number attribute': () => {
    return {
      registerElements() {
        class LEReflectedNumberAttribute extends LitElement {
          @property({type: Number, reflect: true})
          num = 42;
        }
        customElements.define(
          'le-reflected-number-attribute',
          LEReflectedNumberAttribute
        );
      },
      render() {
        return html`
          <le-reflected-number-attribute></le-reflected-number-attribute>
        `;
      },
      expectations: [
        {
          args: [],
          async check(assert: Chai.Assert, dom: HTMLElement) {
            const el = dom.querySelector(
              'le-reflected-number-attribute'
            )! as LitElement;
            await el.updateComplete;
            assert.strictEqual((el as unknown as {num: number}).num, 42);
          },
          html: {
            root: `<le-reflected-number-attribute num="42"></le-reflected-number-attribute>`,
          },
        },
      ],
      stableSelectors: ['le-reflected-number-attribute'],
      // The property gets re-reflected to an attribute on upgrade.
      expectMutationsDuringUpgrade: true,
      expectMutationsDuringHydration: true,
    };
  },

  'LitElement: Reflected boolean attribute': () => {
    return {
      registerElements() {
        class LEReflectedBooleanObjectAttribute extends LitElement {
          @property({type: Boolean, reflect: true})
          bool = true;
        }
        customElements.define(
          'le-reflected-boolean-attribute',
          LEReflectedBooleanObjectAttribute
        );
      },
      render() {
        return html`
          <le-reflected-boolean-attribute></le-reflected-boolean-attribute>
        `;
      },
      expectations: [
        {
          args: [],
          async check(assert: Chai.Assert, dom: HTMLElement) {
            const el = dom.querySelector(
              'le-reflected-boolean-attribute'
            )! as LitElement;
            await el.updateComplete;
            assert.strictEqual((el as unknown as {bool: boolean}).bool, true);
          },
          html: {
            root: `<le-reflected-boolean-attribute bool></le-reflected-boolean-attribute>`,
          },
        },
      ],
      stableSelectors: ['le-reflected-boolean-attribute'],
      // The property gets re-reflected to an attribute on upgrade.
      expectMutationsDuringUpgrade: true,
      expectMutationsDuringHydration: true,
    };
  },

  'LitElement: Reflected object attribute': () => {
    return {
      registerElements() {
        class LEReflectedObjectAttribute extends LitElement {
          @property({type: Object, reflect: true})
          obj = {foo: 42};
        }
        customElements.define(
          'le-reflected-object-attribute',
          LEReflectedObjectAttribute
        );
      },
      render() {
        return html`
          <le-reflected-object-attribute></le-reflected-object-attribute>
        `;
      },
      expectations: [
        {
          args: [],
          async check(assert: Chai.Assert, dom: HTMLElement) {
            const el = dom.querySelector(
              'le-reflected-object-attribute'
            )! as LitElement;
            await el.updateComplete;
            assert.strictEqual(
              (el as unknown as {obj: {foo: number}}).obj.foo,
              42
            );
          },
          html: {
            root: `<le-reflected-object-attribute obj="{&quot;foo&quot;:42}"></le-reflected-object-attribute>`,
          },
        },
      ],
      stableSelectors: ['le-reflected-object-attribute'],
      // The property gets re-reflected to an attribute on upgrade.
      expectMutationsDuringUpgrade: true,
      expectMutationsDuringHydration: true,
    };
  },

  'LitElement: Reflected custom attribute': () => {
    return {
      registerElements() {
        class LEReflectedCustomAttribute extends LitElement {
          @property({
            converter: {
              fromAttribute: (value: string) => {
                return [...value].reverse().join('');
              },
              toAttribute: (value: string) => {
                return [...value].reverse().join('');
              },
            },
            reflect: true,
          })
          custom = 'abc';
        }
        customElements.define(
          'le-reflected-custom-attribute',
          LEReflectedCustomAttribute
        );
      },
      render() {
        return html`
          <le-reflected-custom-attribute></le-reflected-custom-attribute>
        `;
      },
      expectations: [
        {
          args: [],
          async check(assert: Chai.Assert, dom: HTMLElement) {
            const el = dom.querySelector(
              'le-reflected-custom-attribute'
            )! as LitElement;
            await el.updateComplete;
            assert.strictEqual(
              (el as unknown as {custom: string}).custom,
              'abc'
            );
          },
          html: {
            root: `<le-reflected-custom-attribute custom="cba"></le-reflected-custom-attribute>`,
          },
        },
      ],
      stableSelectors: ['le-reflected-custom-attribute'],
      // The property gets re-reflected to an attribute on upgrade.
      expectMutationsDuringUpgrade: true,
      expectMutationsDuringHydration: true,
    };
  },

  'LitElement: Static attribute deserializes': () => {
    return {
      registerElements() {
        class LEStaticAttr extends LitElement {
          @property()
          prop = 'default';
          override render() {
            return html` <div>[${this.prop}]</div> `;
          }
        }
        customElements.define('le-static-attr', LEStaticAttr);
      },
      render() {
        return html` <le-static-attr prop="static" static></le-static-attr> `;
      },
      expectations: [
        {
          args: [],
          async check(assert: Chai.Assert, dom: HTMLElement) {
            const el = dom.querySelector('le-static-attr')! as LitElement;
            await el.updateComplete;
            assert.strictEqual((el as any).prop, 'static');
          },
          html: {
            root: `<le-static-attr prop="static" static></le-static-attr>`,
            'le-static-attr': `<div>\n  [static]\n</div>`,
          },
        },
      ],
      stableSelectors: ['le-attr-binding'],
    };
  },

  'LitElement: TemplateResult->Node binding': () => {
    return {
      registerElements() {
        class LENodeBinding extends LitElement {
          @property()
          template: unknown = 'default';
          override render() {
            return html` <div>${this.template}</div> `;
          }
        }
        customElements.define('le-node-binding', LENodeBinding);
      },
      render(template: (s: string) => any) {
        return html`
          <le-node-binding .template=${template('shadow')}
            >${template('light')}</le-node-binding
          >
        `;
      },
      expectations: [
        {
          args: [(s: string) => html` [template1: ${s}] `],
          async check(_assert: Chai.Assert, dom: HTMLElement) {
            const el = dom.querySelector('le-node-binding')! as LitElement;
            await el.updateComplete;
          },
          html: {
            root: `<le-node-binding>\n  [template1: light]\n</le-node-binding>`,
            'le-node-binding': `<div>\n  [template1: shadow]\n</div>`,
          },
        },
        {
          args: [(s: string) => html` [template2: ${s}] `],
          async check(_assert: Chai.Assert, dom: HTMLElement) {
            const el = dom.querySelector('le-node-binding')! as LitElement;
            await el.updateComplete;
          },
          html: {
            root: `<le-node-binding>\n  [template2: light]\n</le-node-binding>`,
            'le-node-binding': `<div>\n  [template2: shadow]\n</div>`,
          },
        },
      ],
      stableSelectors: ['le-node-binding'],
    };
  },

  'LitElement: renderLight': () => {
    return {
      registerElements() {
        class LERenderLight extends LitElement implements RenderLightHost {
          @property()
          prop = 'default';
          override render() {
            return html` <div>[shadow:${this.prop}<slot></slot>]</div> `;
          }
          renderLight() {
            return html` <div>[light:${this.prop}]</div> `;
          }
        }
        customElements.define('le-render-light', LERenderLight);
      },
      render(prop: unknown) {
        return html`
          <le-render-light .prop=${prop}>${renderLight()}</le-render-light>
        `;
      },
      expectations: [
        {
          args: ['boundProp1'],
          async check(assert: Chai.Assert, dom: HTMLElement) {
            const el = dom.querySelector('le-render-light')! as LitElement;
            await el.updateComplete;
            assert.strictEqual((el as any).prop, 'boundProp1');
          },
          html: {
            root: `<le-render-light>\n  <div>\n    [light:boundProp1]\n  </div>\n</le-render-light>`,
            'le-render-light': `<div>\n  [shadow:boundProp1\n  <slot></slot>\n  ]\n</div>`,
          },
        },
        {
          args: ['boundProp2'],
          async check(assert: Chai.Assert, dom: HTMLElement) {
            const el = dom.querySelector('le-render-light')! as LitElement;
            await el.updateComplete;
            assert.strictEqual((el as any).prop, 'boundProp2');
          },
          html: {
            root: `<le-render-light>\n  <div>\n    [light:boundProp2]\n  </div>\n</le-render-light>`,
            'le-render-light': `<div>\n  [shadow:boundProp2\n  <slot></slot>\n  ]\n</div>`,
          },
        },
      ],
      stableSelectors: ['le-render-light'],
    };
  },

  'LitElement: hydration ordering': () => {
    const renderOrder: string[] = [];
    return {
      registerElements() {
        // When defined in bottom-up order (as they will typically be based on
        // import graph ordering), they should hydrate top-down
        class LEOrder3 extends LitElement {
          @property()
          prop = 'from3';
          override render() {
            renderOrder.push(this.localName);
            return html`le-order3:${this.prop}`;
          }
        }
        customElements.define('le-order3', LEOrder3);
        class LEOrder2 extends LitElement {
          @property()
          prop = 'from2';
          override render() {
            renderOrder.push(this.localName);
            return html`le-order2:${this.prop}<le-order3
                .prop=${this.prop}
              ></le-order3>`;
          }
        }
        customElements.define('le-order2', LEOrder2);
        class LEOrder1 extends LitElement {
          @property()
          prop = 'from1';
          override render() {
            renderOrder.push(this.localName);
            return html`le-order1:${this.prop}<le-order2
                .prop=${this.prop}
              ></le-order2>`;
          }
        }
        customElements.define('le-order1', LEOrder1);
        class LELight extends LitElement {
          override render() {
            renderOrder.push(this.localName);
            return html`le-light`;
          }
        }
        customElements.define('le-light', LELight);
      },
      render() {
        return html`<le-order1><le-light></le-light></le-order1>`;
      },
      expectations: [
        {
          args: [],
          async check(assert: Chai.Assert, dom: HTMLElement) {
            const el1 = dom.querySelector('le-order1') as LitElement;
            await el1.updateComplete;
            const el2 = el1?.shadowRoot?.querySelector(
              'le-order2'
            ) as LitElement;
            await el2.updateComplete;
            const el3 = el2?.shadowRoot?.querySelector(
              'le-order3'
            ) as LitElement;
            await el3.updateComplete;
            assert.deepEqual(renderOrder, [
              'le-order1',
              'le-light',
              'le-order2',
              'le-order3',
            ]);
          },
          html: {
            root: `<le-order1><le-light></le-light></le-order1>`,
            'le-order1': {
              root: `le-order1:from1\n<le-order2></le-order2>`,
              'le-order2': {
                root: `le-order2:from1\n<le-order3></le-order3>`,
                'le-order3': {
                  root: 'le-order3:from1',
                },
              },
            },
          },
        },
      ],
      stableSelectors: ['le-order1'],
    };
  },

  'LitElement: defer hydration': () => {
    return {
      registerElements() {
        class LEDefer extends LitElement {
          @property({type: Number})
          clicked = 0;
          handleClick() {
            this.clicked += 1;
          }
          override render() {
            return html`<button @click=${this.handleClick}>X</button>`;
          }
        }
        customElements.define('le-defer', LEDefer);
      },
      render() {
        return html`<le-defer></le-defer>`;
      },
      serverRenderOptions: {
        deferHydration: true,
      },
      expectations: [
        {
          args: [],
          async check(assert: Chai.Assert, dom: HTMLElement) {
            const el = dom.querySelector('le-defer') as LitElement & {
              clicked: number;
            };
            const button = el.shadowRoot!.querySelector('button')!;
            button.click();
            assert.equal(el.clicked, 0);
            el.removeAttribute('defer-hydration');
            await el.updateComplete;
            button.click();
            await el.updateComplete;
            assert.equal(el.clicked, 1);
          },
          html: {
            root: `<le-defer></le-defer>`,
            'le-defer': `<button>X</button>`,
          },
        },
      ],
      stableSelectors: ['le-defer'],
    };
  },

  'LitElement: hydrate nested element without attrs': () => {
    // Regression test for https://github.com/lit/lit/issues/3939
    //
    // Confirms nested custom elements should have their defer-hydration
    // attribute removed when parent is hydrated even without any attributes or
    // bindings
    return {
      registerElements() {
        class LEParent extends LitElement {
          override render() {
            return html`<le-child></le-child>`;
          }
        }
        customElements.define('le-parent', LEParent);

        class LEChild extends LitElement {
          override render() {
            return html`le-child`;
          }
        }
        customElements.define('le-child', LEChild);
      },
      render() {
        return html`<le-parent></le-parent>`;
      },
      expectations: [
        {
          args: [],
          async check(assert: Chai.Assert, dom: HTMLElement) {
            const parent = dom.querySelector('le-parent') as LitElement;
            await parent.updateComplete;
            const child = parent.shadowRoot!.querySelector(
              'le-child'
            ) as LitElement;
            assert.isFalse(child.hasAttribute('defer-hydration'));
          },
          html: {
            root: `<le-parent></le-parent>`,
            'le-parent': {
              root: `<le-child></le-child>`,
            },
          },
        },
      ],
      stableSelectors: ['le-parent'],
    };
  },

  'LitElement: ElementInternals': () => {
    return {
      // ElementInternals is not implemented in Safari yet
      skip: Boolean(
        globalThis.navigator &&
          navigator.userAgent.includes('Safari/') &&
          navigator.userAgent.includes('Version/')
      ),
      registerElements() {
        class LEInternals extends LitElement {
          constructor() {
            super();
            const internals = this.attachInternals() as ElementInternals & {
              role: string;
            };
            internals.role = 'widget';
          }
        }
        customElements.define('le-internals', LEInternals);
      },
      render() {
        return html`<le-internals></le-internals>`;
      },
      serverRenderOptions: {
        deferHydration: true,
      },
      expectations: [
        {
          args: [],
          async check(assert: Chai.Assert, dom: HTMLElement) {
            const el = dom.querySelector('le-internals') as LitElement;
            assert.equal(el.getAttribute('role'), 'widget');
          },
          html: {
            root: `<le-internals role="widget" hydrate-internals-role="widget"></le-internals>`,
            'le-internals': ``,
          },
        },
      ],
      stableSelectors: ['le-internals'],
    };
  },

  'LitElement: ElementInternals with hydration': () => {
    return {
      // ElementInternals is not implemented in Safari yet
      skip: Boolean(
        globalThis.navigator &&
          navigator.userAgent.includes('Safari/') &&
          navigator.userAgent.includes('Version/')
      ),
      registerElements() {
        class LEInternalsHydrate extends LitElement {
          internals;
          constructor() {
            super();
            const internals = this.attachInternals() as ElementInternals & {
              role: string;
            };
            internals.role = 'widget';
            this.internals = internals;
          }
        }
        customElements.define('le-internals-hydrate', LEInternalsHydrate);
      },
      render() {
        return html`<le-internals-hydrate></le-internals-hydrate>`;
      },
      serverRenderOptions: {
        deferHydration: false,
      },
      expectations: [
        {
          args: [],
          async check(assert: Chai.Assert, dom: HTMLElement) {
            const el = dom.querySelector(
              'le-internals-hydrate'
            ) as LitElement & {internals: {role: string}};
            assert.isFalse(el.hasAttribute('role'));
          },
          html: {
            root: `<le-internals-hydrate></le-internals-hydrate>`,
            'le-internals-hydrate': ``,
          },
        },
      ],
      expectMutationsDuringHydration: true,
      expectMutationsDuringUpgrade: true,
      skipPreHydrationAssertHtml: true,
      stableSelectors: ['le-internals-hydrate'],
    };
  },
<<<<<<< HEAD

  /******************************************************
   * ReactiveController tests
   ******************************************************/

  'ReactiveController: Constructor runs': () => {
    return {
      registerElements() {
        class BasicController implements ReactiveController {
          // To satisfy the ReactiveController interface.
          declare hostConnected: undefined;
          value = 'default';

          constructor(host: LitElement) {
            host.addController(this);
            this.value = 'set in controller constructor';
          }
        }

        customElements.define(
          'rc-basic',
          class extends LitElement {
            basicController = new BasicController(this);

            override render(): unknown {
              return html`
                <div>[rc-basic: ${this.basicController.value}]</div>
              `;
            }
          }
        );
      },
      render() {
        return html` <rc-basic></rc-basic> `;
      },
      expectations: [
        {
          args: [],
          html: {
            root: `<rc-basic></rc-basic>`,
            'rc-basic': `<div>[rc-basic: set in controller constructor]</div>`,
          },
        },
      ],
      stableSelectors: ['rc-basic'],
    };
  },

  /******************************************************
   * ServerController tests
   ******************************************************/

  'ServerController: SSR render awaits "serverUpdateComplete" result': () => {
    return {
      registerElements() {
        class AsyncController implements ServerController {
          // To satisfy the ReactiveController interface.
          declare hostConnected: undefined;
          value = '';

          constructor(host: LitElement) {
            host.addController(this);
          }

          get serverUpdateComplete() {
            return Promise.resolve().then((_) => {
              this.value = 'set after async work';
            });
          }
        }

        customElements.define(
          'rc-async-controller',
          class extends LitElement {
            asyncController = new AsyncController(this);

            override render(): unknown {
              return html`
                <div>[rc-async-controller: ${this.asyncController.value}]</div>
              `;
            }
          }
        );
      },
      render() {
        return html` <rc-async-controller></rc-async-controller> `;
      },
      expectations: [
        {
          args: [],
          html: {
            root: `<rc-async-controller></rc-async-controller>`,
            'rc-async-controller': `<div>[rc-async-controller: set after async work]</div>`,
          },
        },
      ],
      stableSelectors: ['rc-async-controller'],
    };
  },

  'ServerController: can depend on properties set on host': () => {
    // Provide a workaround to the use-case highlighted in
    // https://github.com/lit/lit/issues/2469#issuecomment-1079662893 This
    // controller works exclusively on the server, and returns different results
    // based on the properties passed to its host.
    return {
      registerElements() {
        class ServerOnlyController implements ServerController {
          // To satisfy the ReactiveController interface.
          declare hostConnected: undefined;
          // Defaulting to `noChange` ensures the controller does not erase the
          // server rendered data after hydration.
          data: typeof noChange | string = noChange;

          host: LitElement & {idProperty: number};
          constructor(host: LitElement & {idProperty: number}) {
            (this.host = host).addController(this);
          }

          get serverUpdateComplete() {
            // Expect that `idProperty` should be defined here.
            const id = this.host.idProperty;
            return Promise.resolve().then((_) => {
              // Promise.resolve ensures a microtask has occurred.
              // In production situations this could be replaced with a
              // `isServer` guarded fs.readFile or database call.
              this.data = `[data with id: ${id}]`;
            });
          }
        }

        class SCAsyncElement extends LitElement {
          @property({type: Number})
          idProperty: number = -1;

          asyncController = new ServerOnlyController(this);

          override render(): unknown {
            return html`
              <div>[sc-async-el: ${this.asyncController.data}]</div>
            `;
          }
        }

        customElements.define('sc-async-el', SCAsyncElement);
      },
      render(x: number) {
        return html` <sc-async-el .idProperty=${x}></sc-async-el> `;
      },
      expectations: [
        {
          args: [8],
          html: {
            root: `<sc-async-el></sc-async-el>`,
            'sc-async-el': `<div>[sc-async-el: [data with id: 8]]</div>`,
          },
        },
      ],
      stableSelectors: ['sc-async-el'],
    };
  },
};
=======
  /******************************************************
   * Server-only template tests
   ******************************************************/
  'Server-only template works': {
    render(x: unknown) {
      return serverhtml` <div>${x}</div> `;
    },
    expectations: [
      {
        args: ['foo'],
        html: '<div>foo</div>',
      },
    ],
    stableSelectors: ['div'],
    serverOnly: true,
  },
  'Server-only template can bind into a rawtext element': {
    render(x: unknown) {
      return serverhtml`<head>
        <title>hello ${x}</title>
      </head>`;
    },
    expectations: [
      {
        args: ['foo'],
        html: '<head><title>hello foo</title></head>',
      },
    ],
    stableSelectors: ['head', 'title'],
    serverOnly: true,
  },
  'Server-only template can render a basic LitElement': {
    registerElements() {
      customElements.define(
        'server-only-basic',
        class extends LitElement {
          override render() {
            return html`<div>[server rendered: <slot></slot>]</div>`;
          }
        }
      );
    },
    render(x: string) {
      return serverhtml`<server-only-basic>${x}</server-only-basic>`;
    },
    expectations: [
      {
        args: ['foo'],
        html: {
          root: `<server-only-basic>foo</server-only-basic>`,
          'server-only-basic': `<div>[server rendered: <slot></slot>]</div>`,
        },
      },
    ],
    stableSelectors: ['server-only-basic'],
    serverOnly: true,
  },
  'Server-only template can pass attributes to a LitElement': {
    registerElements() {
      class ServerOnlyAttrElement extends LitElement {
        @property() name: string = 'initial value';
        override render() {
          return html`<div>Hello ${this.name}</div>`;
        }
      }
      customElements.define('server-only-attr', ServerOnlyAttrElement);
    },
    render(attr: string) {
      return serverhtml`<server-only-attr name=${attr}></server-only-attr>`;
    },
    expectations: [
      {
        args: ['attribute from server'],
        html: {
          root: `<server-only-attr name="attribute from server"></server-only-attr>`,
          'server-only-attr': `<div>Hello attribute from server</div>`,
        },
      },
    ],
    stableSelectors: ['server-only-attr'],
    serverOnly: true,
  },
};

const serverClientHydrationTest: SSRTestDescription = {
  render(title: string, c1: string, c2: string) {
    return serverhtml`
        <!doctype html>
        <html>
          <head><title>${title}</title></head>
          <body>
            <div id="one">${this.renderFns?.renderOne(c1)}</div>
            <div id="two">${this.renderFns?.renderTwo(c2)}</div>
          </body>
        </html>
      `;
  },
  renderFns: {
    renderOne(c1: string) {
      return html`<h1>${c1}</h1>`;
    },
    renderTwo(c2: string) {
      return html`<h2>${c2}</h2>`;
    },
  },
  expectations: [
    {
      // Check that the server render is correct.
      args: ['title', 'c1', 'c2'],
      html: `
        <!doctype html>
        <html>
          <head><title>title</title></head>
          <body>
            <div id="one"><h1>c1</h1></div>
            <div id="two"><h2>c2</h2></div>
          </body>
        </html>
        `,
    },
    {
      // Hydrate #one with the same data
      hydrate: true,
      renderFn: 'renderOne',
      args: ['c1'],
      rootSelector: 'div#one',
      html: `
        <!doctype html>
        <html>
          <head><title>title</title></head>
          <body>
            <div id="one"><h1>c1</h1></div>
            <div id="two"><h2>c2</h2></div>
          </body>
        </html>
        `,
    },
    {
      // Update #one
      renderFn: 'renderOne',
      args: ['updated c1'],
      rootSelector: 'div#one',
      html: `
        <!doctype html>
        <html>
          <head><title>title</title></head>
          <body>
            <div id="one"><h1>updated c1</h1></div>
            <div id="two"><h2>c2</h2></div>
          </body>
        </html>
        `,
    },
    {
      // Hydrate #two
      hydrate: true,
      renderFn: 'renderTwo',
      args: ['c2'],
      rootSelector: 'div#two',
      html: `
        <!doctype html>
        <html>
          <head><title>title</title></head>
          <body>
            <div id="one"><h1>updated c1</h1></div>
            <div id="two"><h2>c2</h2></div>
          </body>
        </html>
        `,
    },
    {
      // Update #two
      renderFn: 'renderTwo',
      args: ['updated c2'],
      rootSelector: 'div#two',
      html: `
        <!doctype html>
        <html>
          <head><title>title</title></head>
          <body>
            <div id="one"><h1>updated c1</h1></div>
            <div id="two"><h2>updated c2</h2></div>
          </body>
        </html>
        `,
    },
  ],
  stableSelectors: [
    'html',
    'head',
    'title',
    'body',
    'div#one',
    'div#two',
    'h1',
    'h2',
  ],
  serverOnly: true as const,
};
tests['client templates inside server templates can hydrate'] =
  serverClientHydrationTest;
>>>>>>> de4a437c
<|MERGE_RESOLUTION|>--- conflicted
+++ resolved
@@ -5513,7 +5513,6 @@
       stableSelectors: ['le-internals-hydrate'],
     };
   },
-<<<<<<< HEAD
 
   /******************************************************
    * ReactiveController tests
@@ -5675,8 +5674,6 @@
       stableSelectors: ['sc-async-el'],
     };
   },
-};
-=======
   /******************************************************
    * Server-only template tests
    ******************************************************/
@@ -5877,5 +5874,4 @@
   serverOnly: true as const,
 };
 tests['client templates inside server templates can hydrate'] =
-  serverClientHydrationTest;
->>>>>>> de4a437c
+  serverClientHydrationTest;