--- conflicted
+++ resolved
@@ -241,12 +241,7 @@
     theFlip = frames = undefined;
     options.disabled = true;
     el.shift = true;
-<<<<<<< HEAD
-    await flipReady(el);
-=======
-    await el.updateComplete;
-    await (theFlip as unknown as Flip)?.finished;
->>>>>>> 08f60328
+    await flipReady(el);
     assert.notOk(frames);
   });
 
@@ -268,12 +263,7 @@
     // guardValue not changed, so should not run again.
     el.shift = false;
     theFlip = frames = undefined;
-<<<<<<< HEAD
-    await flipReady(el);
-=======
-    await el.updateComplete;
-    await (theFlip as unknown as Flip)?.finished;
->>>>>>> 08f60328
+    await flipReady(el);
     assert.notOk(frames);
     // guardValue changed, so should run.
     guardValue = 1;
@@ -284,12 +274,7 @@
     // guardValue not changed, so should not run again.
     el.shift = false;
     theFlip = frames = undefined;
-<<<<<<< HEAD
-    await flipReady(el);
-=======
-    await el.updateComplete;
-    await (theFlip as unknown as Flip)?.finished;
->>>>>>> 08f60328
+    await flipReady(el);
     assert.notOk(frames);
     // guardValue changed, so should run.
     guardValue = 2;
@@ -317,12 +302,7 @@
     // guardValue not changed, so should not run again.
     el.shift = false;
     theFlip = frames = undefined;
-<<<<<<< HEAD
-    await flipReady(el);
-=======
-    await el.updateComplete;
-    await (theFlip as unknown as Flip)?.finished;
->>>>>>> 08f60328
+    await flipReady(el);
     assert.notOk(frames);
     // guardValue changed, so should run.
     guardValue = [1, 2, 3, 4];
@@ -333,12 +313,7 @@
     // guardValue not changed, so should not run again.
     el.shift = false;
     theFlip = frames = undefined;
-<<<<<<< HEAD
-    await flipReady(el);
-=======
-    await el.updateComplete;
-    await (theFlip as unknown as Flip)?.finished;
->>>>>>> 08f60328
+    await flipReady(el);
     assert.notOk(frames);
     // guardValue changed, so should run.
     guardValue = [1, 2];
@@ -565,12 +540,7 @@
       const parentNode = (disconnectFlip as any)._parentNode!;
       const p = parentNode.getBoundingClientRect();
       const r = disconnectElement!.getBoundingClientRect();
-<<<<<<< HEAD
       const s = parentNode.firstElementChild!.getBoundingClientRect();
-=======
-      const s =
-        disconnectElement!.previousElementSibling!.getBoundingClientRect();
->>>>>>> 08f60328
       if (!shouldRender) {
         assert.equal(
           r.bottom - p.top,
